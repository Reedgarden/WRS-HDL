library ieee;
use ieee.STD_LOGIC_1164.all;

package wrsw_shared_types_pkg is

  constant c_RTU_MAX_PORTS : integer := 32;

  type t_rtu_request is record
    valid    : std_logic;
    smac     : std_logic_vector(47 downto 0);
    dmac     : std_logic_vector(47 downto 0);
    vid      : std_logic_vector(11 downto 0);
    has_vid  : std_logic;
    prio     : std_logic_vector(2 downto 0);
    has_prio : std_logic;
  end record;

  type t_rtu_response is record
    valid     : std_logic;
    port_mask : std_logic_vector(c_RTU_MAX_PORTS-1 downto 0);
    prio      : std_logic_vector(2 downto 0);
    drop      : std_logic;
    hp        : std_logic;
  end record;

  type t_rtu_request_array is array(integer range <>) of t_rtu_request;
  type t_rtu_response_array is array(integer range <>) of t_rtu_response;

<<<<<<< HEAD
=======
  type t_tru_request is record
    valid            : std_logic;
    smac             : std_logic_vector(47 downto 0);
    dmac             : std_logic_vector(47 downto 0);
    fid              : std_logic_vector(7  downto 0);
    isHP             : std_logic;                     -- high priority packet flag
    isBR             : std_logic;                     -- broadcast packet flag
    reqMask          : std_logic_vector(c_RTU_MAX_PORTS-1  downto 0); -- mask indicating requesting port
    prio             : std_logic_vector(2 downto 0); -- more for testing then to be used
  end record;
   
  type t_tru_response is record
    valid            : std_logic;
    port_mask        : std_logic_vector(c_RTU_MAX_PORTS-1 downto 0); -- mask with 1's at forward ports
    drop             : std_logic;
    respMask         : std_logic_vector(c_RTU_MAX_PORTS-1 downto 0); -- mask with 1 at requesting port
  end record;

  type t_tru_request_array is array(integer range <>) of t_tru_request;
  type t_tru_response_array is array(integer range <>) of t_tru_response;

--   type t_tru2ep is record
-- --     ctrlWr                : std_logic;
--     --frmae generation
--     tx_pck                : std_logic;                    -- to be changed
--     tx_pck_class          : std_logic_vector(7 downto 0); -- to be changed
--     -- pause generation
-- --     pauseSend             : std_logic;
-- --     pauseTime             : std_logic_vector(15 downto 0);
--     outQueueBlockMask     : std_logic_vector(7 downto 0);
--     -- new stuff
--     link_kill             : std_logic;                      --ok
--     fc_pause_req          : std_logic;                      --ok
--     fc_pause_delay        : std_logic_vector(15 downto 0);  --ok
--     inject_req            : std_logic;
--     inject_packet_sel     : std_logic_vector(2 downto 0)  ;
--     inject_user_value     : std_logic_vector(15 downto 0) ;
--   end record;
--   
--   type t_ep2tru is record
--     status           : std_logic;
-- --     ctrlRd           : std_logic;
--     -- frame detectin
--     rx_pck           : std_logic;                    -- in Endpoint this is : pfilter_done_i
--     rx_pck_class     : std_logic_vector(7 downto 0); -- in Endpoint this is :pfilter_pclass_i    
--     -- new stuff
--     fc_pause_ready   : std_logic;
--     inject_ready     : std_logic;
--     pfilter_pclass_o : std_logic_vector(7 downto 0);
--     pfilter_drop_o   : std_logic;
--     pfilter_done_o   : std_logic;    
--   end record;
-- 
--   type t_tru2ep_array       is array(integer range <>) of t_tru2ep;
--   type t_ep2tru_array       is array(integer range <>) of t_ep2tru;

  type t_rtu_prio_array is array(integer range <>) of std_logic_vector(2 downto 0);  

  type t_rtu2tru is record -- single port
    pass_all         : std_logic_vector(c_RTU_MAX_PORTS-1  downto 0); 
    forward_bpdu_only: std_logic_vector(c_RTU_MAX_PORTS-1  downto 0); 
    request_valid    : std_logic_vector(c_RTU_MAX_PORTS-1  downto 0);
--     priorities       : std_logic_vector(c_RTU_MAX_PORTS-1  downto 0);
    priorities       : t_rtu_prio_array(c_RTU_MAX_PORTS-1  downto 0);
    has_prio         : std_logic_vector(c_RTU_MAX_PORTS-1  downto 0);
  end record;
>>>>>>> 8677cfb2

end wrsw_shared_types_pkg;<|MERGE_RESOLUTION|>--- conflicted
+++ resolved
@@ -26,8 +26,6 @@
   type t_rtu_request_array is array(integer range <>) of t_rtu_request;
   type t_rtu_response_array is array(integer range <>) of t_rtu_response;
 
-<<<<<<< HEAD
-=======
   type t_tru_request is record
     valid            : std_logic;
     smac             : std_logic_vector(47 downto 0);
@@ -94,6 +92,5 @@
     priorities       : t_rtu_prio_array(c_RTU_MAX_PORTS-1  downto 0);
     has_prio         : std_logic_vector(c_RTU_MAX_PORTS-1  downto 0);
   end record;
->>>>>>> 8677cfb2
 
 end wrsw_shared_types_pkg;