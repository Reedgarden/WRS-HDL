--- conflicted
+++ resolved
@@ -1,6 +1,6 @@
 <?xml version="1.0" ?>
 <project xmlns="http://www.xilinx.com/XMLSchema" xmlns:xil_pn="http://www.xilinx.com/XMLSchema">
-<<<<<<< HEAD
+
 	<header>
 		<!-- ISE source project file created by Project Navigator.             -->
 		<!--                                                                   -->
@@ -1120,1115 +1120,5 @@
 </files>
 	<bindings/>
 	<version xil_pn:ise_version="14.1" xil_pn:schema_version="2"/>
-=======
 
-  <header>
-    <!-- ISE source project file created by Project Navigator.             -->
-    <!--                                                                   -->
-    <!-- This file contains project source information including a list of -->
-    <!-- project source files, project and process properties.  This file, -->
-    <!-- along with the project source files, is sufficient to open and    -->
-    <!-- implement in ISE Project Navigator.                               -->
-    <!--                                                                   -->
-    <!-- Copyright (c) 1995-2012 Xilinx, Inc.  All rights reserved. -->
-  </header>
-
-  <autoManagedFiles>
-    <!-- The following files are identified by `include statements in verilog -->
-    <!-- source files and are automatically managed by Project Navigator.     -->
-    <!--                                                                      -->
-    <!-- Do not hand-edit this section, as it will be overwritten when the    -->
-    <!-- project is analyzed based on files automatically identified as       -->
-    <!-- include files.                                                       -->
-  </autoManagedFiles>
-
-  <properties>
-    <property xil_pn:name="AES Initial Vector virtex6" xil_pn:value="" xil_pn:valueState="default"/>
-    <property xil_pn:name="AES Key (Hex String) virtex6" xil_pn:value="" xil_pn:valueState="default"/>
-    <property xil_pn:name="Add I/O Buffers" xil_pn:value="true" xil_pn:valueState="default"/>
-    <property xil_pn:name="Allow Logic Optimization Across Hierarchy" xil_pn:value="true" xil_pn:valueState="non-default"/>
-    <property xil_pn:name="Allow SelectMAP Pins to Persist" xil_pn:value="false" xil_pn:valueState="default"/>
-    <property xil_pn:name="Allow Unexpanded Blocks" xil_pn:value="false" xil_pn:valueState="default"/>
-    <property xil_pn:name="Allow Unmatched LOC Constraints" xil_pn:value="false" xil_pn:valueState="default"/>
-    <property xil_pn:name="Allow Unmatched Timing Group Constraints" xil_pn:value="false" xil_pn:valueState="default"/>
-    <property xil_pn:name="Analysis Effort Level" xil_pn:value="Standard" xil_pn:valueState="default"/>
-    <property xil_pn:name="Asynchronous To Synchronous" xil_pn:value="false" xil_pn:valueState="default"/>
-    <property xil_pn:name="Auto Implementation Compile Order" xil_pn:value="false" xil_pn:valueState="non-default"/>
-    <property xil_pn:name="Auto Implementation Top" xil_pn:value="false" xil_pn:valueState="non-default"/>
-    <property xil_pn:name="Automatic BRAM Packing" xil_pn:value="false" xil_pn:valueState="default"/>
-    <property xil_pn:name="Automatically Insert glbl Module in the Netlist" xil_pn:value="true" xil_pn:valueState="default"/>
-    <property xil_pn:name="Automatically Run Generate Target PROM/ACE File" xil_pn:value="false" xil_pn:valueState="default"/>
-    <property xil_pn:name="BPI Reads Per Page" xil_pn:value="1" xil_pn:valueState="default"/>
-    <property xil_pn:name="BRAM Utilization Ratio" xil_pn:value="100" xil_pn:valueState="default"/>
-    <property xil_pn:name="Bring Out Global Set/Reset Net as a Port" xil_pn:value="false" xil_pn:valueState="default"/>
-    <property xil_pn:name="Bring Out Global Tristate Net as a Port" xil_pn:value="false" xil_pn:valueState="default"/>
-    <property xil_pn:name="Bus Delimiter" xil_pn:value="&lt;>" xil_pn:valueState="default"/>
-    <property xil_pn:name="Case" xil_pn:value="Maintain" xil_pn:valueState="default"/>
-    <property xil_pn:name="Case Implementation Style" xil_pn:value="None" xil_pn:valueState="default"/>
-    <property xil_pn:name="Change Device Speed To" xil_pn:value="-1" xil_pn:valueState="default"/>
-    <property xil_pn:name="Change Device Speed To Post Trace" xil_pn:value="-1" xil_pn:valueState="default"/>
-    <property xil_pn:name="Combinatorial Logic Optimization" xil_pn:value="false" xil_pn:valueState="default"/>
-    <property xil_pn:name="Compile EDK Simulation Library" xil_pn:value="false" xil_pn:valueState="default"/>
-    <property xil_pn:name="Compile SIMPRIM (Timing) Simulation Library" xil_pn:value="true" xil_pn:valueState="default"/>
-    <property xil_pn:name="Compile UNISIM (Functional) Simulation Library" xil_pn:value="true" xil_pn:valueState="default"/>
-    <property xil_pn:name="Compile XilinxCoreLib (CORE Generator) Simulation Library" xil_pn:value="true" xil_pn:valueState="default"/>
-    <property xil_pn:name="Compile for HDL Debugging" xil_pn:value="true" xil_pn:valueState="default"/>
-    <property xil_pn:name="Configuration Clk (Configuration Pins)" xil_pn:value="Pull Up" xil_pn:valueState="default"/>
-    <property xil_pn:name="Configuration Pin Busy" xil_pn:value="Pull Up" xil_pn:valueState="default"/>
-    <property xil_pn:name="Configuration Pin CS" xil_pn:value="Pull Up" xil_pn:valueState="default"/>
-    <property xil_pn:name="Configuration Pin DIn" xil_pn:value="Pull Up" xil_pn:valueState="default"/>
-    <property xil_pn:name="Configuration Pin Done" xil_pn:value="Pull Up" xil_pn:valueState="default"/>
-    <property xil_pn:name="Configuration Pin HSWAPEN" xil_pn:value="Pull Up" xil_pn:valueState="default"/>
-    <property xil_pn:name="Configuration Pin Init" xil_pn:value="Pull Up" xil_pn:valueState="default"/>
-    <property xil_pn:name="Configuration Pin M0" xil_pn:value="Pull Up" xil_pn:valueState="default"/>
-    <property xil_pn:name="Configuration Pin M1" xil_pn:value="Pull Up" xil_pn:valueState="default"/>
-    <property xil_pn:name="Configuration Pin M2" xil_pn:value="Pull Up" xil_pn:valueState="default"/>
-    <property xil_pn:name="Configuration Pin Program" xil_pn:value="Pull Up" xil_pn:valueState="default"/>
-    <property xil_pn:name="Configuration Pin RdWr" xil_pn:value="Pull Up" xil_pn:valueState="default"/>
-    <property xil_pn:name="Configuration Rate virtex5" xil_pn:value="50" xil_pn:valueState="non-default"/>
-    <property xil_pn:name="Correlate Output to Input Design" xil_pn:value="false" xil_pn:valueState="default"/>
-    <property xil_pn:name="Create ASCII Configuration File" xil_pn:value="false" xil_pn:valueState="default"/>
-    <property xil_pn:name="Create Binary Configuration File" xil_pn:value="true" xil_pn:valueState="non-default"/>
-    <property xil_pn:name="Create Bit File" xil_pn:value="true" xil_pn:valueState="default"/>
-    <property xil_pn:name="Create I/O Pads from Ports" xil_pn:value="false" xil_pn:valueState="default"/>
-    <property xil_pn:name="Create IEEE 1532 Configuration File" xil_pn:value="false" xil_pn:valueState="default"/>
-    <property xil_pn:name="Create Logic Allocation File" xil_pn:value="false" xil_pn:valueState="default"/>
-    <property xil_pn:name="Create Mask File" xil_pn:value="false" xil_pn:valueState="default"/>
-    <property xil_pn:name="Create ReadBack Data Files" xil_pn:value="false" xil_pn:valueState="default"/>
-    <property xil_pn:name="Cross Clock Analysis" xil_pn:value="false" xil_pn:valueState="default"/>
-    <property xil_pn:name="Cycles for First BPI Page Read" xil_pn:value="1" xil_pn:valueState="default"/>
-    <property xil_pn:name="DCI Update Mode" xil_pn:value="Quiet(Off)" xil_pn:valueState="default"/>
-    <property xil_pn:name="DSP Utilization Ratio" xil_pn:value="100" xil_pn:valueState="default"/>
-    <property xil_pn:name="Delay Values To Be Read from SDF" xil_pn:value="Setup Time" xil_pn:valueState="default"/>
-    <property xil_pn:name="Device" xil_pn:value="xc6vlx130t" xil_pn:valueState="non-default"/>
-    <property xil_pn:name="Device Family" xil_pn:value="Virtex6" xil_pn:valueState="non-default"/>
-    <property xil_pn:name="Device Speed Grade/Select ABS Minimum" xil_pn:value="-1" xil_pn:valueState="default"/>
-    <property xil_pn:name="Disable Detailed Package Model Insertion" xil_pn:value="false" xil_pn:valueState="default"/>
-    <property xil_pn:name="Disable JTAG Connection" xil_pn:value="false" xil_pn:valueState="default"/>
-    <property xil_pn:name="Do Not Escape Signal and Instance Names in Netlist" xil_pn:value="false" xil_pn:valueState="default"/>
-    <property xil_pn:name="Done (Output Events)" xil_pn:value="Default (4)" xil_pn:valueState="default"/>
-    <property xil_pn:name="Drive Done Pin High" xil_pn:value="false" xil_pn:valueState="default"/>
-    <property xil_pn:name="Enable BitStream Compression" xil_pn:value="true" xil_pn:valueState="non-default"/>
-    <property xil_pn:name="Enable Cyclic Redundancy Checking (CRC)" xil_pn:value="true" xil_pn:valueState="default"/>
-    <property xil_pn:name="Enable Debugging of Serial Mode BitStream" xil_pn:value="false" xil_pn:valueState="default"/>
-    <property xil_pn:name="Enable Hardware Co-Simulation" xil_pn:value="false" xil_pn:valueState="default"/>
-    <property xil_pn:name="Enable Internal Done Pipe" xil_pn:value="false" xil_pn:valueState="default"/>
-    <property xil_pn:name="Enable Message Filtering" xil_pn:value="false" xil_pn:valueState="default"/>
-    <property xil_pn:name="Enable Multi-Threading" xil_pn:value="2" xil_pn:valueState="non-default"/>
-    <property xil_pn:name="Enable Multi-Threading par virtex5" xil_pn:value="2" xil_pn:valueState="non-default"/>
-    <property xil_pn:name="Enable Outputs (Output Events)" xil_pn:value="Default (5)" xil_pn:valueState="default"/>
-    <property xil_pn:name="Encrypt Bitstream" xil_pn:value="false" xil_pn:valueState="default"/>
-    <property xil_pn:name="Encrypt Bitstream virtex6" xil_pn:value="false" xil_pn:valueState="default"/>
-    <property xil_pn:name="Encrypt Key Select virtex6" xil_pn:value="BBRAM" xil_pn:valueState="default"/>
-    <property xil_pn:name="Equivalent Register Removal" xil_pn:value="false" xil_pn:valueState="non-default"/>
-    <property xil_pn:name="Equivalent Register Removal XST" xil_pn:value="true" xil_pn:valueState="default"/>
-    <property xil_pn:name="Essential Bits" xil_pn:value="false" xil_pn:valueState="default"/>
-    <property xil_pn:name="Evaluation Development Board" xil_pn:value="None Specified" xil_pn:valueState="default"/>
-    <property xil_pn:name="Exclude Compilation of Deprecated EDK Cores" xil_pn:value="true" xil_pn:valueState="default"/>
-    <property xil_pn:name="Exclude Compilation of EDK Sub-Libraries" xil_pn:value="false" xil_pn:valueState="default"/>
-    <property xil_pn:name="Extra Cost Tables Map virtex6" xil_pn:value="0" xil_pn:valueState="default"/>
-    <property xil_pn:name="Extra Effort (Highest PAR level only)" xil_pn:value="Normal" xil_pn:valueState="non-default"/>
-    <property xil_pn:name="FPGA Start-Up Clock" xil_pn:value="CCLK" xil_pn:valueState="default"/>
-    <property xil_pn:name="FSM Encoding Algorithm" xil_pn:value="Auto" xil_pn:valueState="default"/>
-    <property xil_pn:name="FSM Style" xil_pn:value="LUT" xil_pn:valueState="default"/>
-    <property xil_pn:name="Fallback Reconfiguration" xil_pn:value="Enable" xil_pn:valueState="default"/>
-    <property xil_pn:name="Filter Files From Compile Order" xil_pn:value="true" xil_pn:valueState="default"/>
-    <property xil_pn:name="Flatten Output Netlist" xil_pn:value="false" xil_pn:valueState="default"/>
-    <property xil_pn:name="Functional Model Target Language ArchWiz" xil_pn:value="Verilog" xil_pn:valueState="default"/>
-    <property xil_pn:name="Functional Model Target Language Coregen" xil_pn:value="Verilog" xil_pn:valueState="default"/>
-    <property xil_pn:name="Functional Model Target Language Schematic" xil_pn:value="Verilog" xil_pn:valueState="default"/>
-    <property xil_pn:name="Generate Architecture Only (No Entity Declaration)" xil_pn:value="false" xil_pn:valueState="default"/>
-    <property xil_pn:name="Generate Asynchronous Delay Report" xil_pn:value="false" xil_pn:valueState="default"/>
-    <property xil_pn:name="Generate Clock Region Report" xil_pn:value="false" xil_pn:valueState="default"/>
-    <property xil_pn:name="Generate Constraints Interaction Report" xil_pn:value="false" xil_pn:valueState="default"/>
-    <property xil_pn:name="Generate Constraints Interaction Report Post Trace" xil_pn:value="false" xil_pn:valueState="default"/>
-    <property xil_pn:name="Generate Datasheet Section" xil_pn:value="true" xil_pn:valueState="default"/>
-    <property xil_pn:name="Generate Datasheet Section Post Trace" xil_pn:value="true" xil_pn:valueState="default"/>
-    <property xil_pn:name="Generate Detailed MAP Report" xil_pn:value="false" xil_pn:valueState="default"/>
-    <property xil_pn:name="Generate Multiple Hierarchical Netlist Files" xil_pn:value="false" xil_pn:valueState="default"/>
-    <property xil_pn:name="Generate Post-Place &amp; Route Power Report" xil_pn:value="false" xil_pn:valueState="default"/>
-    <property xil_pn:name="Generate Post-Place &amp; Route Simulation Model" xil_pn:value="false" xil_pn:valueState="default"/>
-    <property xil_pn:name="Generate RTL Schematic" xil_pn:value="Yes" xil_pn:valueState="default"/>
-    <property xil_pn:name="Generate SAIF File for Power Optimization/Estimation Par" xil_pn:value="false" xil_pn:valueState="default"/>
-    <property xil_pn:name="Generate Testbench File" xil_pn:value="false" xil_pn:valueState="default"/>
-    <property xil_pn:name="Generate Timegroups Section" xil_pn:value="false" xil_pn:valueState="default"/>
-    <property xil_pn:name="Generate Timegroups Section Post Trace" xil_pn:value="false" xil_pn:valueState="default"/>
-    <property xil_pn:name="Generics, Parameters" xil_pn:value="" xil_pn:valueState="default"/>
-    <property xil_pn:name="Global Optimization Goal" xil_pn:value="AllClockNets" xil_pn:valueState="default"/>
-    <property xil_pn:name="Global Optimization map virtex5" xil_pn:value="Off" xil_pn:valueState="default"/>
-    <property xil_pn:name="Global Set/Reset Port Name" xil_pn:value="GSR_PORT" xil_pn:valueState="default"/>
-    <property xil_pn:name="Global Tristate Port Name" xil_pn:value="GTS_PORT" xil_pn:valueState="default"/>
-    <property xil_pn:name="HMAC Key (Hex String)" xil_pn:value="" xil_pn:valueState="default"/>
-    <property xil_pn:name="Hierarchy Separator" xil_pn:value="/" xil_pn:valueState="default"/>
-    <property xil_pn:name="ISim UUT Instance Name" xil_pn:value="UUT" xil_pn:valueState="default"/>
-    <property xil_pn:name="Ignore User Timing Constraints Map" xil_pn:value="false" xil_pn:valueState="default"/>
-    <property xil_pn:name="Ignore User Timing Constraints Par" xil_pn:value="false" xil_pn:valueState="default"/>
-    <property xil_pn:name="Implementation Top" xil_pn:value="Architecture|scb_top_synthesis|Behavioral" xil_pn:valueState="non-default"/>
-    <property xil_pn:name="Implementation Top File" xil_pn:value="../../top/scb_test/scb_top_synthesis.vhd" xil_pn:valueState="non-default"/>
-    <property xil_pn:name="Implementation Top Instance Path" xil_pn:value="/scb_top_synthesis" xil_pn:valueState="non-default"/>
-    <property xil_pn:name="Include 'uselib Directive in Verilog File" xil_pn:value="false" xil_pn:valueState="default"/>
-    <property xil_pn:name="Include SIMPRIM Models in Verilog File" xil_pn:value="false" xil_pn:valueState="default"/>
-    <property xil_pn:name="Include UNISIM Models in Verilog File" xil_pn:value="false" xil_pn:valueState="default"/>
-    <property xil_pn:name="Include sdf_annotate task in Verilog File" xil_pn:value="true" xil_pn:valueState="default"/>
-    <property xil_pn:name="Incremental Compilation" xil_pn:value="true" xil_pn:valueState="default"/>
-    <property xil_pn:name="Insert Buffers to Prevent Pulse Swallowing" xil_pn:value="true" xil_pn:valueState="default"/>
-    <property xil_pn:name="Instantiation Template Target Language Xps" xil_pn:value="Verilog" xil_pn:valueState="default"/>
-    <property xil_pn:name="JTAG Pin TCK" xil_pn:value="Pull Up" xil_pn:valueState="default"/>
-    <property xil_pn:name="JTAG Pin TDI" xil_pn:value="Pull Up" xil_pn:valueState="default"/>
-    <property xil_pn:name="JTAG Pin TDO" xil_pn:value="Pull Up" xil_pn:valueState="default"/>
-    <property xil_pn:name="JTAG Pin TMS" xil_pn:value="Pull Up" xil_pn:valueState="default"/>
-    <property xil_pn:name="JTAG to System Monitor Connection" xil_pn:value="Enable" xil_pn:valueState="default"/>
-    <property xil_pn:name="Keep Hierarchy" xil_pn:value="No" xil_pn:valueState="default"/>
-    <property xil_pn:name="LUT Combining Map" xil_pn:value="Area" xil_pn:valueState="non-default"/>
-    <property xil_pn:name="LUT Combining Xst" xil_pn:value="Auto" xil_pn:valueState="default"/>
-    <property xil_pn:name="Language" xil_pn:value="VHDL" xil_pn:valueState="default"/>
-    <property xil_pn:name="Last Applied Goal" xil_pn:value="Minimum Runtime" xil_pn:valueState="non-default"/>
-    <property xil_pn:name="Last Applied Strategy" xil_pn:value="Runtime Reduction with Multi-Threading;/opt/Xilinx/13.3/ISE_DS/ISE/virtex6/data/virtex6_runtime_multithreading.xds" xil_pn:valueState="non-default"/>
-    <property xil_pn:name="Last Unlock Status" xil_pn:value="false" xil_pn:valueState="default"/>
-    <property xil_pn:name="Launch SDK after Export" xil_pn:value="true" xil_pn:valueState="default"/>
-    <property xil_pn:name="Library for Verilog Sources" xil_pn:value="" xil_pn:valueState="default"/>
-    <property xil_pn:name="Load glbl" xil_pn:value="true" xil_pn:valueState="default"/>
-    <property xil_pn:name="Manual Implementation Compile Order" xil_pn:value="true" xil_pn:valueState="non-default"/>
-    <property xil_pn:name="Map Slice Logic into Unused Block RAMs" xil_pn:value="false" xil_pn:valueState="default"/>
-    <property xil_pn:name="Max Fanout" xil_pn:value="100000" xil_pn:valueState="default"/>
-    <property xil_pn:name="Maximum Compression" xil_pn:value="false" xil_pn:valueState="default"/>
-    <property xil_pn:name="Maximum Number of Lines in Report" xil_pn:value="1000" xil_pn:valueState="default"/>
-    <property xil_pn:name="Maximum Signal Name Length" xil_pn:value="20" xil_pn:valueState="default"/>
-    <property xil_pn:name="Move First Flip-Flop Stage" xil_pn:value="true" xil_pn:valueState="default"/>
-    <property xil_pn:name="Move Last Flip-Flop Stage" xil_pn:value="true" xil_pn:valueState="default"/>
-    <property xil_pn:name="Netlist Hierarchy" xil_pn:value="As Optimized" xil_pn:valueState="default"/>
-    <property xil_pn:name="Netlist Translation Type" xil_pn:value="Timestamp" xil_pn:valueState="default"/>
-    <property xil_pn:name="Number of Clock Buffers" xil_pn:value="32" xil_pn:valueState="default"/>
-    <property xil_pn:name="Number of Paths in Error/Verbose Report" xil_pn:value="3" xil_pn:valueState="default"/>
-    <property xil_pn:name="Number of Paths in Error/Verbose Report Post Trace" xil_pn:value="3" xil_pn:valueState="default"/>
-    <property xil_pn:name="Optimization Effort virtex6" xil_pn:value="Normal" xil_pn:valueState="default"/>
-    <property xil_pn:name="Optimization Goal" xil_pn:value="Area" xil_pn:valueState="non-default"/>
-    <property xil_pn:name="Optimize Instantiated Primitives" xil_pn:value="false" xil_pn:valueState="default"/>
-    <property xil_pn:name="Other Bitgen Command Line Options" xil_pn:value="" xil_pn:valueState="default"/>
-    <property xil_pn:name="Other Compiler Options" xil_pn:value="" xil_pn:valueState="default"/>
-    <property xil_pn:name="Other Compiler Options Map" xil_pn:value="" xil_pn:valueState="default"/>
-    <property xil_pn:name="Other Compiler Options Par" xil_pn:value="" xil_pn:valueState="default"/>
-    <property xil_pn:name="Other Compiler Options Translate" xil_pn:value="" xil_pn:valueState="default"/>
-    <property xil_pn:name="Other Compxlib Command Line Options" xil_pn:value="" xil_pn:valueState="default"/>
-    <property xil_pn:name="Other Map Command Line Options" xil_pn:value="" xil_pn:valueState="default"/>
-    <property xil_pn:name="Other NETGEN Command Line Options" xil_pn:value="" xil_pn:valueState="default"/>
-    <property xil_pn:name="Other Ngdbuild Command Line Options" xil_pn:value="" xil_pn:valueState="default"/>
-    <property xil_pn:name="Other Place &amp; Route Command Line Options" xil_pn:value="" xil_pn:valueState="default"/>
-    <property xil_pn:name="Other Simulator Commands Behavioral" xil_pn:value="" xil_pn:valueState="default"/>
-    <property xil_pn:name="Other Simulator Commands Post-Map" xil_pn:value="" xil_pn:valueState="default"/>
-    <property xil_pn:name="Other Simulator Commands Post-Route" xil_pn:value="" xil_pn:valueState="default"/>
-    <property xil_pn:name="Other Simulator Commands Post-Translate" xil_pn:value="" xil_pn:valueState="default"/>
-    <property xil_pn:name="Other XPWR Command Line Options" xil_pn:value="" xil_pn:valueState="default"/>
-    <property xil_pn:name="Other XST Command Line Options" xil_pn:value="" xil_pn:valueState="default"/>
-    <property xil_pn:name="Output Extended Identifiers" xil_pn:value="false" xil_pn:valueState="default"/>
-    <property xil_pn:name="Output File Name" xil_pn:value="scb_top_synthesis" xil_pn:valueState="default"/>
-    <property xil_pn:name="Overwrite Compiled Libraries" xil_pn:value="false" xil_pn:valueState="default"/>
-    <property xil_pn:name="Pack I/O Registers into IOBs" xil_pn:value="Auto" xil_pn:valueState="default"/>
-    <property xil_pn:name="Pack I/O Registers/Latches into IOBs" xil_pn:value="For Inputs and Outputs" xil_pn:valueState="non-default"/>
-    <property xil_pn:name="Package" xil_pn:value="ff1156" xil_pn:valueState="non-default"/>
-    <property xil_pn:name="Perform Advanced Analysis" xil_pn:value="false" xil_pn:valueState="default"/>
-    <property xil_pn:name="Perform Advanced Analysis Post Trace" xil_pn:value="false" xil_pn:valueState="default"/>
-    <property xil_pn:name="Perform Timing-Driven Packing and Placement" xil_pn:value="false" xil_pn:valueState="default"/>
-    <property xil_pn:name="Place &amp; Route Effort Level (Overall)" xil_pn:value="High" xil_pn:valueState="default"/>
-    <property xil_pn:name="Place And Route Mode" xil_pn:value="Route Only" xil_pn:valueState="default"/>
-    <property xil_pn:name="Placer Effort Level Map" xil_pn:value="High" xil_pn:valueState="default"/>
-    <property xil_pn:name="Placer Extra Effort Map" xil_pn:value="None" xil_pn:valueState="default"/>
-    <property xil_pn:name="Port to be used" xil_pn:value="Auto - default" xil_pn:valueState="default"/>
-    <property xil_pn:name="Post Map Simulation Model Name" xil_pn:value="scb_top_synthesis_map.v" xil_pn:valueState="default"/>
-    <property xil_pn:name="Post Place &amp; Route Simulation Model Name" xil_pn:value="scb_top_synthesis_timesim.v" xil_pn:valueState="default"/>
-    <property xil_pn:name="Post Synthesis Simulation Model Name" xil_pn:value="scb_top_synthesis_synthesis.v" xil_pn:valueState="default"/>
-    <property xil_pn:name="Post Translate Simulation Model Name" xil_pn:value="scb_top_synthesis_translate.v" xil_pn:valueState="default"/>
-    <property xil_pn:name="Power Down Device if Over Safe Temperature" xil_pn:value="false" xil_pn:valueState="default"/>
-    <property xil_pn:name="Power Reduction Map virtex6" xil_pn:value="Off" xil_pn:valueState="default"/>
-    <property xil_pn:name="Power Reduction Par" xil_pn:value="false" xil_pn:valueState="default"/>
-    <property xil_pn:name="Power Reduction Xst" xil_pn:value="false" xil_pn:valueState="default"/>
-    <property xil_pn:name="Preferred Language" xil_pn:value="Verilog" xil_pn:valueState="default"/>
-    <property xil_pn:name="Produce Verbose Report" xil_pn:value="false" xil_pn:valueState="default"/>
-    <property xil_pn:name="Project Description" xil_pn:value="" xil_pn:valueState="default"/>
-    <property xil_pn:name="Project Generator" xil_pn:value="ProjNav" xil_pn:valueState="default"/>
-    <property xil_pn:name="Property Specification in Project File" xil_pn:value="Store all values" xil_pn:valueState="default"/>
-    <property xil_pn:name="RAM Extraction" xil_pn:value="true" xil_pn:valueState="default"/>
-    <property xil_pn:name="RAM Style" xil_pn:value="Auto" xil_pn:valueState="default"/>
-    <property xil_pn:name="ROM Extraction" xil_pn:value="true" xil_pn:valueState="default"/>
-    <property xil_pn:name="ROM Style" xil_pn:value="Auto" xil_pn:valueState="default"/>
-    <property xil_pn:name="Read Cores" xil_pn:value="false" xil_pn:valueState="non-default"/>
-    <property xil_pn:name="Reduce Control Sets" xil_pn:value="Auto" xil_pn:valueState="default"/>
-    <property xil_pn:name="Regenerate Core" xil_pn:value="Under Current Project Setting" xil_pn:valueState="default"/>
-    <property xil_pn:name="Register Balancing" xil_pn:value="No" xil_pn:valueState="default"/>
-    <property xil_pn:name="Register Duplication Map" xil_pn:value="On" xil_pn:valueState="non-default"/>
-    <property xil_pn:name="Register Duplication Xst" xil_pn:value="true" xil_pn:valueState="default"/>
-    <property xil_pn:name="Register Ordering virtex6" xil_pn:value="4" xil_pn:valueState="default"/>
-    <property xil_pn:name="Release Write Enable (Output Events)" xil_pn:value="Default (6)" xil_pn:valueState="default"/>
-    <property xil_pn:name="Rename Design Instance in Testbench File to" xil_pn:value="UUT" xil_pn:valueState="default"/>
-    <property xil_pn:name="Rename Top Level Architecture To" xil_pn:value="Structure" xil_pn:valueState="default"/>
-    <property xil_pn:name="Rename Top Level Entity to" xil_pn:value="" xil_pn:valueState="default"/>
-    <property xil_pn:name="Rename Top Level Module To" xil_pn:value="" xil_pn:valueState="default"/>
-    <property xil_pn:name="Report Fastest Path(s) in Each Constraint" xil_pn:value="true" xil_pn:valueState="default"/>
-    <property xil_pn:name="Report Fastest Path(s) in Each Constraint Post Trace" xil_pn:value="true" xil_pn:valueState="default"/>
-    <property xil_pn:name="Report Paths by Endpoint" xil_pn:value="3" xil_pn:valueState="default"/>
-    <property xil_pn:name="Report Paths by Endpoint Post Trace" xil_pn:value="3" xil_pn:valueState="default"/>
-    <property xil_pn:name="Report Type" xil_pn:value="Verbose Report" xil_pn:valueState="default"/>
-    <property xil_pn:name="Report Type Post Trace" xil_pn:value="Verbose Report" xil_pn:valueState="default"/>
-    <property xil_pn:name="Report Unconstrained Paths" xil_pn:value="" xil_pn:valueState="default"/>
-    <property xil_pn:name="Report Unconstrained Paths Post Trace" xil_pn:value="" xil_pn:valueState="default"/>
-    <property xil_pn:name="Reset On Configuration Pulse Width" xil_pn:value="100" xil_pn:valueState="default"/>
-    <property xil_pn:name="Resource Sharing" xil_pn:value="true" xil_pn:valueState="default"/>
-    <property xil_pn:name="Retain Hierarchy" xil_pn:value="true" xil_pn:valueState="default"/>
-    <property xil_pn:name="Retiming" xil_pn:value="false" xil_pn:valueState="default"/>
-    <property xil_pn:name="Run Design Rules Checker (DRC)" xil_pn:value="false" xil_pn:valueState="non-default"/>
-    <property xil_pn:name="Run for Specified Time" xil_pn:value="true" xil_pn:valueState="default"/>
-    <property xil_pn:name="Run for Specified Time Map" xil_pn:value="true" xil_pn:valueState="default"/>
-    <property xil_pn:name="Run for Specified Time Par" xil_pn:value="true" xil_pn:valueState="default"/>
-    <property xil_pn:name="Run for Specified Time Translate" xil_pn:value="true" xil_pn:valueState="default"/>
-    <property xil_pn:name="Safe Implementation" xil_pn:value="No" xil_pn:valueState="default"/>
-    <property xil_pn:name="Security" xil_pn:value="Enable Readback and Reconfiguration" xil_pn:valueState="default"/>
-    <property xil_pn:name="Selected Simulation Root Source Node Behavioral" xil_pn:value="" xil_pn:valueState="default"/>
-    <property xil_pn:name="Selected Simulation Root Source Node Post-Map" xil_pn:value="" xil_pn:valueState="default"/>
-    <property xil_pn:name="Selected Simulation Root Source Node Post-Route" xil_pn:value="" xil_pn:valueState="default"/>
-    <property xil_pn:name="Selected Simulation Root Source Node Post-Translate" xil_pn:value="" xil_pn:valueState="default"/>
-    <property xil_pn:name="Selected Simulation Source Node" xil_pn:value="UUT" xil_pn:valueState="default"/>
-    <property xil_pn:name="Shift Register Extraction" xil_pn:value="true" xil_pn:valueState="default"/>
-    <property xil_pn:name="Shift Register Minimum Size virtex6" xil_pn:value="2" xil_pn:valueState="default"/>
-    <property xil_pn:name="Show All Models" xil_pn:value="false" xil_pn:valueState="default"/>
-    <property xil_pn:name="Simulation Model Target" xil_pn:value="Verilog" xil_pn:valueState="default"/>
-    <property xil_pn:name="Simulation Run Time ISim" xil_pn:value="1000 ns" xil_pn:valueState="default"/>
-    <property xil_pn:name="Simulation Run Time Map" xil_pn:value="1000 ns" xil_pn:valueState="default"/>
-    <property xil_pn:name="Simulation Run Time Par" xil_pn:value="1000 ns" xil_pn:valueState="default"/>
-    <property xil_pn:name="Simulation Run Time Translate" xil_pn:value="1000 ns" xil_pn:valueState="default"/>
-    <property xil_pn:name="Simulator" xil_pn:value="ISim (VHDL/Verilog)" xil_pn:valueState="default"/>
-    <property xil_pn:name="Slice Utilization Ratio" xil_pn:value="100" xil_pn:valueState="default"/>
-    <property xil_pn:name="Specify 'define Macro Name and Value" xil_pn:value="" xil_pn:valueState="default"/>
-    <property xil_pn:name="Specify Top Level Instance Names Behavioral" xil_pn:value="Default" xil_pn:valueState="default"/>
-    <property xil_pn:name="Specify Top Level Instance Names Post-Map" xil_pn:value="Default" xil_pn:valueState="default"/>
-    <property xil_pn:name="Specify Top Level Instance Names Post-Route" xil_pn:value="Default" xil_pn:valueState="default"/>
-    <property xil_pn:name="Specify Top Level Instance Names Post-Translate" xil_pn:value="Default" xil_pn:valueState="default"/>
-    <property xil_pn:name="Speed Grade" xil_pn:value="-1" xil_pn:valueState="non-default"/>
-    <property xil_pn:name="Starting Address for Fallback Configuration virtex6" xil_pn:value="None" xil_pn:valueState="default"/>
-    <property xil_pn:name="Starting Placer Cost Table (1-100)" xil_pn:value="1" xil_pn:valueState="default"/>
-    <property xil_pn:name="Synthesis Tool" xil_pn:value="XST (VHDL/Verilog)" xil_pn:valueState="default"/>
-    <property xil_pn:name="Target Simulator" xil_pn:value="Please Specify" xil_pn:valueState="default"/>
-    <property xil_pn:name="Timing Mode Map" xil_pn:value="Performance Evaluation" xil_pn:valueState="default"/>
-    <property xil_pn:name="Timing Mode Par" xil_pn:value="Performance Evaluation" xil_pn:valueState="default"/>
-    <property xil_pn:name="Top-Level Module Name in Output Netlist" xil_pn:value="" xil_pn:valueState="default"/>
-    <property xil_pn:name="Top-Level Source Type" xil_pn:value="HDL" xil_pn:valueState="default"/>
-    <property xil_pn:name="Trim Unconnected Signals" xil_pn:value="true" xil_pn:valueState="default"/>
-    <property xil_pn:name="Tristate On Configuration Pulse Width" xil_pn:value="0" xil_pn:valueState="default"/>
-    <property xil_pn:name="Unused IOB Pins" xil_pn:value="Pull Down" xil_pn:valueState="default"/>
-    <property xil_pn:name="Use 64-bit PlanAhead on 64-bit Systems" xil_pn:value="true" xil_pn:valueState="default"/>
-    <property xil_pn:name="Use Clock Enable" xil_pn:value="Auto" xil_pn:valueState="default"/>
-    <property xil_pn:name="Use Custom Project File Behavioral" xil_pn:value="false" xil_pn:valueState="default"/>
-    <property xil_pn:name="Use Custom Project File Post-Map" xil_pn:value="false" xil_pn:valueState="default"/>
-    <property xil_pn:name="Use Custom Project File Post-Route" xil_pn:value="false" xil_pn:valueState="default"/>
-    <property xil_pn:name="Use Custom Project File Post-Translate" xil_pn:value="false" xil_pn:valueState="default"/>
-    <property xil_pn:name="Use Custom Simulation Command File Behavioral" xil_pn:value="false" xil_pn:valueState="default"/>
-    <property xil_pn:name="Use Custom Simulation Command File Map" xil_pn:value="false" xil_pn:valueState="default"/>
-    <property xil_pn:name="Use Custom Simulation Command File Par" xil_pn:value="false" xil_pn:valueState="default"/>
-    <property xil_pn:name="Use Custom Simulation Command File Translate" xil_pn:value="false" xil_pn:valueState="default"/>
-    <property xil_pn:name="Use Custom Waveform Configuration File Behav" xil_pn:value="false" xil_pn:valueState="default"/>
-    <property xil_pn:name="Use Custom Waveform Configuration File Map" xil_pn:value="false" xil_pn:valueState="default"/>
-    <property xil_pn:name="Use Custom Waveform Configuration File Par" xil_pn:value="false" xil_pn:valueState="default"/>
-    <property xil_pn:name="Use Custom Waveform Configuration File Translate" xil_pn:value="false" xil_pn:valueState="default"/>
-    <property xil_pn:name="Use DSP Block" xil_pn:value="Auto" xil_pn:valueState="default"/>
-    <property xil_pn:name="Use LOC Constraints" xil_pn:value="true" xil_pn:valueState="default"/>
-    <property xil_pn:name="Use RLOC Constraints" xil_pn:value="Yes" xil_pn:valueState="default"/>
-    <property xil_pn:name="Use Smart Guide" xil_pn:value="false" xil_pn:valueState="default"/>
-    <property xil_pn:name="Use Synchronous Reset" xil_pn:value="Auto" xil_pn:valueState="default"/>
-    <property xil_pn:name="Use Synchronous Set" xil_pn:value="Auto" xil_pn:valueState="default"/>
-    <property xil_pn:name="Use Synthesis Constraints File" xil_pn:value="true" xil_pn:valueState="default"/>
-    <property xil_pn:name="User Access Register Value" xil_pn:value="None" xil_pn:valueState="default"/>
-    <property xil_pn:name="User Browsed Strategy Files" xil_pn:value="/opt/Xilinx/13.3/ISE_DS/ISE/virtex6/data/virtex6_runtime_multithreading.xds" xil_pn:valueState="non-default"/>
-    <property xil_pn:name="UserID Code (8 Digit Hexadecimal)" xil_pn:value="0xFFFFFFFF" xil_pn:valueState="default"/>
-    <property xil_pn:name="VHDL Source Analysis Standard" xil_pn:value="VHDL-93" xil_pn:valueState="default"/>
-    <property xil_pn:name="Value Range Check" xil_pn:value="false" xil_pn:valueState="default"/>
-    <property xil_pn:name="Verilog Macros" xil_pn:value="" xil_pn:valueState="default"/>
-    <property xil_pn:name="Wait for DCI Match (Output Events) virtex5" xil_pn:value="Auto" xil_pn:valueState="default"/>
-    <property xil_pn:name="Wait for PLL Lock (Output Events) virtex6" xil_pn:value="No Wait" xil_pn:valueState="default"/>
-    <property xil_pn:name="Watchdog Timer Mode virtex5" xil_pn:value="Off" xil_pn:valueState="default"/>
-    <property xil_pn:name="Watchdog Timer Value virtex5" xil_pn:value="0x000000" xil_pn:valueState="default"/>
-    <property xil_pn:name="Working Directory" xil_pn:value="." xil_pn:valueState="non-default"/>
-    <property xil_pn:name="Write Timing Constraints" xil_pn:value="false" xil_pn:valueState="default"/>
-    <!--                                                                                  -->
-    <!-- The following properties are for internal use only. These should not be modified.-->
-    <!--                                                                                  -->
-    <property xil_pn:name="PROP_BehavioralSimTop" xil_pn:value="" xil_pn:valueState="default"/>
-    <property xil_pn:name="PROP_DesignName" xil_pn:value="test_scb" xil_pn:valueState="non-default"/>
-    <property xil_pn:name="PROP_DevFamilyPMName" xil_pn:value="virtex6" xil_pn:valueState="default"/>
-    <property xil_pn:name="PROP_FPGAConfiguration" xil_pn:value="FPGAConfiguration" xil_pn:valueState="default"/>
-    <property xil_pn:name="PROP_PostMapSimTop" xil_pn:value="" xil_pn:valueState="default"/>
-    <property xil_pn:name="PROP_PostParSimTop" xil_pn:value="" xil_pn:valueState="default"/>
-    <property xil_pn:name="PROP_PostSynthSimTop" xil_pn:value="" xil_pn:valueState="default"/>
-    <property xil_pn:name="PROP_PostXlateSimTop" xil_pn:value="" xil_pn:valueState="default"/>
-    <property xil_pn:name="PROP_PreSynthesis" xil_pn:value="PreSynthesis" xil_pn:valueState="default"/>
-    <property xil_pn:name="PROP_intProjectCreationTimestamp" xil_pn:value="2012-01-11T16:12:13" xil_pn:valueState="non-default"/>
-    <property xil_pn:name="PROP_intWbtProjectID" xil_pn:value="1A4D4649CF666ED7BAA8C2DBABE3B6A0" xil_pn:valueState="non-default"/>
-    <property xil_pn:name="PROP_intWorkingDirLocWRTProjDir" xil_pn:value="Same" xil_pn:valueState="non-default"/>
-    <property xil_pn:name="PROP_intWorkingDirUsed" xil_pn:value="No" xil_pn:valueState="non-default"/>
-  </properties>
-
-  <libraries/>
-
-  <files>
-    <file xil_pn:name="../../top/scb_8ports/scb_top_synthesis.ucf" xil_pn:type="FILE_UCF">
-      <association xil_pn:name="Implementation" xil_pn:seqID="1"/>
-    </file>
-    <file xil_pn:name="../../modules/wrsw_swcore/ram_bug/buggy_ram.ngc" xil_pn:type="FILE_NGC">
-      <association xil_pn:name="Implementation" xil_pn:seqID="2"/>
-    </file>
-    <file xil_pn:name="../../platform/virtex6/chipscope/chipscope_icon.ngc" xil_pn:type="FILE_NGC">
-      <association xil_pn:name="Implementation" xil_pn:seqID="3"/>
-    </file>
-    <file xil_pn:name="../../platform/virtex6/chipscope/chipscope_ila.ngc" xil_pn:type="FILE_NGC">
-      <association xil_pn:name="Implementation" xil_pn:seqID="4"/>
-    </file>
-    <file xil_pn:name="../../../wr-cores/platform/xilinx/chipscope/chipscope_icon.ngc" xil_pn:type="FILE_NGC">
-      <association xil_pn:name="Implementation" xil_pn:seqID="5"/>
-    </file>
-    <file xil_pn:name="../../../wr-cores/platform/xilinx/chipscope/chipscope_ila.ngc" xil_pn:type="FILE_NGC">
-      <association xil_pn:name="Implementation" xil_pn:seqID="6"/>
-    </file>
-    <file xil_pn:name="../../modules/wrsw_txtsu/wrsw_txtsu_pkg.vhd" xil_pn:type="FILE_VHDL">
-      <association xil_pn:name="Implementation" xil_pn:seqID="7"/>
-    </file>
-    <file xil_pn:name="../../../wr-cores/modules/fabric/wr_fabric_pkg.vhd" xil_pn:type="FILE_VHDL">
-      <association xil_pn:name="Implementation" xil_pn:seqID="8"/>
-    </file>
-    <file xil_pn:name="../../../general-cores/modules/genrams/genram_pkg.vhd" xil_pn:type="FILE_VHDL">
-      <association xil_pn:name="Implementation" xil_pn:seqID="9"/>
-    </file>
-    <file xil_pn:name="../../../general-cores/modules/wishbone/wishbone_pkg.vhd" xil_pn:type="FILE_VHDL">
-      <association xil_pn:name="Implementation" xil_pn:seqID="10"/>
-    </file>
-    <file xil_pn:name="../../../wr-cores/modules/wr_tbi_phy/disparity_gen_pkg.vhd" xil_pn:type="FILE_VHDL">
-      <association xil_pn:name="Implementation" xil_pn:seqID="11"/>
-    </file>
-    <file xil_pn:name="../../modules/wrsw_nic/nic_constants_pkg.vhd" xil_pn:type="FILE_VHDL">
-      <association xil_pn:name="Implementation" xil_pn:seqID="12"/>
-    </file>
-    <file xil_pn:name="../../modules/wrsw_nic/nic_descriptors_pkg.vhd" xil_pn:type="FILE_VHDL">
-      <association xil_pn:name="Implementation" xil_pn:seqID="13"/>
-    </file>
-    <file xil_pn:name="../../../general-cores/modules/wishbone/wbgen2/wbgen2_pkg.vhd" xil_pn:type="FILE_VHDL">
-      <association xil_pn:name="Implementation" xil_pn:seqID="14"/>
-    </file>
-    <file xil_pn:name="../../modules/wrsw_nic/nic_descriptor_manager.vhd" xil_pn:type="FILE_VHDL">
-      <association xil_pn:name="Implementation" xil_pn:seqID="15"/>
-    </file>
-    <file xil_pn:name="../../../wr-cores/modules/wr_endpoint/ep_registers_pkg.vhd" xil_pn:type="FILE_VHDL">
-      <association xil_pn:name="Implementation" xil_pn:seqID="16"/>
-    </file>
-    <file xil_pn:name="../../modules/wrsw_nic/nic_wbgen2_pkg.vhd" xil_pn:type="FILE_VHDL">
-      <association xil_pn:name="Implementation" xil_pn:seqID="17"/>
-    </file>
-    <file xil_pn:name="../../../general-cores/modules/common/gencores_pkg.vhd" xil_pn:type="FILE_VHDL">
-      <association xil_pn:name="Implementation" xil_pn:seqID="18"/>
-    </file>
-    <file xil_pn:name="../../../wr-cores/modules/wr_endpoint/endpoint_private_pkg.vhd" xil_pn:type="FILE_VHDL">
-      <association xil_pn:name="Implementation" xil_pn:seqID="19"/>
-    </file>
-    <file xil_pn:name="../../modules/wrsw_nic/nic_tx_fsm.vhd" xil_pn:type="FILE_VHDL">
-      <association xil_pn:name="Implementation" xil_pn:seqID="20"/>
-    </file>
-    <file xil_pn:name="../../../wr-cores/modules/wr_endpoint/endpoint_pkg.vhd" xil_pn:type="FILE_VHDL">
-      <association xil_pn:name="Implementation" xil_pn:seqID="21"/>
-    </file>
-    <file xil_pn:name="../../modules/wrsw_nic/wrsw_nic.vhd" xil_pn:type="FILE_VHDL">
-      <association xil_pn:name="Implementation" xil_pn:seqID="22"/>
-    </file>
-    <file xil_pn:name="../../modules/wrsw_rt_subsystem/wrsw_rt_subsystem.vhd" xil_pn:type="FILE_VHDL">
-      <association xil_pn:name="Implementation" xil_pn:seqID="23"/>
-    </file>
-    <file xil_pn:name="../../modules/wrsw_shared_types_pkg.vhd" xil_pn:type="FILE_VHDL">
-      <association xil_pn:name="Implementation" xil_pn:seqID="24"/>
-    </file>
-    <file xil_pn:name="../../modules/wrsw_txtsu/wrsw_txtsu_wb.vhd" xil_pn:type="FILE_VHDL">
-      <association xil_pn:name="Implementation" xil_pn:seqID="25"/>
-    </file>
-    <file xil_pn:name="../../top/bare_top/wrsw_top_pkg.vhd" xil_pn:type="FILE_VHDL">
-      <association xil_pn:name="Implementation" xil_pn:seqID="26"/>
-    </file>
-    <file xil_pn:name="../../modules/wrsw_swcore/swc_swcore_pkg.vhd" xil_pn:type="FILE_VHDL">
-      <association xil_pn:name="Implementation" xil_pn:seqID="27"/>
-    </file>
-    <file xil_pn:name="../../modules/wrsw_swcore/swc_multiport_linked_list.vhd" xil_pn:type="FILE_VHDL">
-      <association xil_pn:name="Implementation" xil_pn:seqID="28"/>
-    </file>
-    <file xil_pn:name="../../modules/wrsw_swcore/old_allocator/swc_multiport_page_allocator.vhd" xil_pn:type="FILE_VHDL">
-      <association xil_pn:name="Implementation" xil_pn:seqID="29"/>
-    </file>
-    <file xil_pn:name="../../modules/wrsw_swcore/old_allocator/swc_page_alloc_old.vhd" xil_pn:type="FILE_VHDL">
-      <association xil_pn:name="Implementation" xil_pn:seqID="30"/>
-    </file>
-    <file xil_pn:name="../../modules/wrsw_swcore/swc_multiport_pck_pg_free_module.vhd" xil_pn:type="FILE_VHDL">
-      <association xil_pn:name="Implementation" xil_pn:seqID="31"/>
-    </file>
-    <file xil_pn:name="../../modules/wrsw_swcore/swc_ob_prio_queue.vhd" xil_pn:type="FILE_VHDL">
-      <association xil_pn:name="Implementation" xil_pn:seqID="32"/>
-    </file>
-    <file xil_pn:name="../../modules/wrsw_swcore/swc_pck_pg_free_module.vhd" xil_pn:type="FILE_VHDL">
-      <association xil_pn:name="Implementation" xil_pn:seqID="33"/>
-    </file>
-    <file xil_pn:name="../../modules/wrsw_swcore/swc_pck_transfer_arbiter.vhd" xil_pn:type="FILE_VHDL">
-      <association xil_pn:name="Implementation" xil_pn:seqID="34"/>
-    </file>
-    <file xil_pn:name="../../modules/wrsw_swcore/swc_pck_transfer_input.vhd" xil_pn:type="FILE_VHDL">
-      <association xil_pn:name="Implementation" xil_pn:seqID="35"/>
-    </file>
-    <file xil_pn:name="../../modules/wrsw_swcore/swc_pck_transfer_output.vhd" xil_pn:type="FILE_VHDL">
-      <association xil_pn:name="Implementation" xil_pn:seqID="36"/>
-    </file>
-    <file xil_pn:name="../../modules/wrsw_swcore/swc_prio_encoder.vhd" xil_pn:type="FILE_VHDL">
-      <association xil_pn:name="Implementation" xil_pn:seqID="37"/>
-    </file>
-    <file xil_pn:name="../../modules/wrsw_swcore/swc_rr_arbiter.vhd" xil_pn:type="FILE_VHDL">
-      <association xil_pn:name="Implementation" xil_pn:seqID="38"/>
-    </file>
-    <file xil_pn:name="../../modules/wrsw_swcore/mpm/mpm_pkg.vhd" xil_pn:type="FILE_VHDL">
-      <association xil_pn:name="Implementation" xil_pn:seqID="39"/>
-    </file>
-    <file xil_pn:name="../../modules/wrsw_nic/nic_elastic_buffer.vhd" xil_pn:type="FILE_VHDL">
-      <association xil_pn:name="Implementation" xil_pn:seqID="40"/>
-    </file>
-    <file xil_pn:name="../../modules/wrsw_swcore/xswc_input_block.vhd" xil_pn:type="FILE_VHDL">
-      <association xil_pn:name="Implementation" xil_pn:seqID="41"/>
-    </file>
-    <file xil_pn:name="../../top/bare_top/scb_top_bare.vhd" xil_pn:type="FILE_VHDL">
-      <association xil_pn:name="Implementation" xil_pn:seqID="42"/>
-    </file>
-    <file xil_pn:name="../../modules/wrsw_swcore/swc_ll_read_data_validation.vhd" xil_pn:type="FILE_VHDL">
-      <association xil_pn:name="Implementation" xil_pn:seqID="43"/>
-    </file>
-    <file xil_pn:name="../../modules/wrsw_swcore/swc_core.vhd" xil_pn:type="FILE_VHDL">
-      <association xil_pn:name="Implementation" xil_pn:seqID="44"/>
-    </file>
-    <file xil_pn:name="../../modules/wrsw_swcore/ram_bug/swc_rd_wr_ram.vhd" xil_pn:type="FILE_VHDL">
-      <association xil_pn:name="Implementation" xil_pn:seqID="45"/>
-    </file>
-    <file xil_pn:name="../../modules/wrsw_rtu/PCK_CRC16_D16.vhd" xil_pn:type="FILE_VHDL">
-      <association xil_pn:name="Implementation" xil_pn:seqID="46"/>
-    </file>
-    <file xil_pn:name="../../modules/wrsw_rtu/rtu_wbgen2_pkg.vhd" xil_pn:type="FILE_VHDL">
-      <association xil_pn:name="Implementation" xil_pn:seqID="47"/>
-    </file>
-    <file xil_pn:name="../../modules/wrsw_rtu/rtu_private_pkg.vhd" xil_pn:type="FILE_VHDL">
-      <association xil_pn:name="Implementation" xil_pn:seqID="48"/>
-    </file>
-    <file xil_pn:name="../../modules/wrsw_rtu/rtu_crc_pkg.vhd" xil_pn:type="FILE_VHDL">
-      <association xil_pn:name="Implementation" xil_pn:seqID="49"/>
-    </file>
-    <file xil_pn:name="../../modules/wrsw_rtu/pack_unpack_pkg.vhd" xil_pn:type="FILE_VHDL">
-      <association xil_pn:name="Implementation" xil_pn:seqID="50"/>
-    </file>
-    <file xil_pn:name="../../modules/wrsw_rtu/rtu_lookup_engine.vhd" xil_pn:type="FILE_VHDL">
-      <association xil_pn:name="Implementation" xil_pn:seqID="51"/>
-    </file>
-    <file xil_pn:name="../../modules/wrsw_rtu/rtu_components_pkg.vhd" xil_pn:type="FILE_VHDL">
-      <association xil_pn:name="Implementation" xil_pn:seqID="52"/>
-    </file>
-    <file xil_pn:name="../../modules/wrsw_rtu/rtu_crc.vhd" xil_pn:type="FILE_VHDL">
-      <association xil_pn:name="Implementation" xil_pn:seqID="53"/>
-    </file>
-    <file xil_pn:name="../../modules/wrsw_rtu/rtu_port.vhd" xil_pn:type="FILE_VHDL">
-      <association xil_pn:name="Implementation" xil_pn:seqID="54"/>
-    </file>
-    <file xil_pn:name="../../modules/wrsw_rtu/rtu_rr_arbiter.vhd" xil_pn:type="FILE_VHDL">
-      <association xil_pn:name="Implementation" xil_pn:seqID="55"/>
-    </file>
-    <file xil_pn:name="../../modules/wrsw_rtu/xwrsw_rtu.vhd" xil_pn:type="FILE_VHDL">
-      <association xil_pn:name="Implementation" xil_pn:seqID="56"/>
-    </file>
-    <file xil_pn:name="../../modules/wrsw_rtu/rtu_wishbone_slave.vhd" xil_pn:type="FILE_VHDL">
-      <association xil_pn:name="Implementation" xil_pn:seqID="57"/>
-    </file>
-    <file xil_pn:name="../../modules/wrsw_rtu/wrsw_rtu.vhd" xil_pn:type="FILE_VHDL">
-      <association xil_pn:name="Implementation" xil_pn:seqID="58"/>
-    </file>
-    <file xil_pn:name="../../modules/wrsw_rtu/rtu_match.vhd" xil_pn:type="FILE_VHDL">
-      <association xil_pn:name="Implementation" xil_pn:seqID="59"/>
-    </file>
-    <file xil_pn:name="../../platform/xilinx/pll200MhZ.vhd" xil_pn:type="FILE_VHDL">
-      <association xil_pn:name="Implementation" xil_pn:seqID="60"/>
-    </file>
-    <file xil_pn:name="../../modules/wrsw_swcore/mpm/mpm_async_grow_fifo.vhd" xil_pn:type="FILE_VHDL">
-      <association xil_pn:name="Implementation" xil_pn:seqID="61"/>
-    </file>
-    <file xil_pn:name="../../modules/wrsw_swcore/mpm/mpm_async_fifo_ctrl.vhd" xil_pn:type="FILE_VHDL">
-      <association xil_pn:name="Implementation" xil_pn:seqID="62"/>
-    </file>
-    <file xil_pn:name="../../modules/wrsw_swcore/mpm/mpm_fifo_mem_cell.vhd" xil_pn:type="FILE_VHDL">
-      <association xil_pn:name="Implementation" xil_pn:seqID="63"/>
-    </file>
-    <file xil_pn:name="../../modules/wrsw_swcore/mpm/mpm_async_shrink_fifo.vhd" xil_pn:type="FILE_VHDL">
-      <association xil_pn:name="Implementation" xil_pn:seqID="64"/>
-    </file>
-    <file xil_pn:name="../../modules/wrsw_swcore/mpm/mpm_private_pkg.vhd" xil_pn:type="FILE_VHDL">
-      <association xil_pn:name="Implementation" xil_pn:seqID="65"/>
-    </file>
-    <file xil_pn:name="../../modules/wrsw_swcore/mpm/mpm_pipelined_mux.vhd" xil_pn:type="FILE_VHDL">
-      <association xil_pn:name="Implementation" xil_pn:seqID="66"/>
-    </file>
-    <file xil_pn:name="../../modules/wrsw_swcore/mpm/mpm_top.vhd" xil_pn:type="FILE_VHDL">
-      <association xil_pn:name="Implementation" xil_pn:seqID="67"/>
-    </file>
-    <file xil_pn:name="../../modules/wrsw_swcore/mpm/mpm_write_path.vhd" xil_pn:type="FILE_VHDL">
-      <association xil_pn:name="Implementation" xil_pn:seqID="68"/>
-    </file>
-    <file xil_pn:name="../../modules/wrsw_swcore/mpm/mpm_read_path.vhd" xil_pn:type="FILE_VHDL">
-      <association xil_pn:name="Implementation" xil_pn:seqID="69"/>
-    </file>
-    <file xil_pn:name="../../modules/wrsw_swcore/mpm/mpm_async_fifo.vhd" xil_pn:type="FILE_VHDL">
-      <association xil_pn:name="Implementation" xil_pn:seqID="70"/>
-    </file>
-    <file xil_pn:name="../../modules/wrsw_swcore/mpm/mpm_rpath_io_block.vhd" xil_pn:type="FILE_VHDL">
-      <association xil_pn:name="Implementation" xil_pn:seqID="71"/>
-    </file>
-    <file xil_pn:name="../../modules/wrsw_swcore/mpm/mpm_rpath_core_block.vhd" xil_pn:type="FILE_VHDL">
-      <association xil_pn:name="Implementation" xil_pn:seqID="72"/>
-    </file>
-    <file xil_pn:name="../../modules/wrsw_swcore/xswc_core.vhd" xil_pn:type="FILE_VHDL">
-      <association xil_pn:name="Implementation" xil_pn:seqID="73"/>
-    </file>
-    <file xil_pn:name="../../top/scb_8ports/scb_top_synthesis.vhd" xil_pn:type="FILE_VHDL">
-      <association xil_pn:name="Implementation" xil_pn:seqID="74"/>
-    </file>
-    <file xil_pn:name="../../../wr-cores/modules/fabric/xwb_fabric_sink.vhd" xil_pn:type="FILE_VHDL">
-      <association xil_pn:name="Implementation" xil_pn:seqID="75"/>
-    </file>
-    <file xil_pn:name="../../../wr-cores/modules/fabric/xwb_fabric_source.vhd" xil_pn:type="FILE_VHDL">
-      <association xil_pn:name="Implementation" xil_pn:seqID="76"/>
-    </file>
-    <file xil_pn:name="../../../wr-cores/modules/wr_tbi_phy/dec_8b10b.vhd" xil_pn:type="FILE_VHDL">
-      <association xil_pn:name="Implementation" xil_pn:seqID="77"/>
-    </file>
-    <file xil_pn:name="../../../wr-cores/modules/wr_tbi_phy/enc_8b10b.vhd" xil_pn:type="FILE_VHDL">
-      <association xil_pn:name="Implementation" xil_pn:seqID="78"/>
-    </file>
-    <file xil_pn:name="../../../wr-cores/modules/wr_tbi_phy/wr_tbi_phy.vhd" xil_pn:type="FILE_VHDL">
-      <association xil_pn:name="Implementation" xil_pn:seqID="79"/>
-    </file>
-    <file xil_pn:name="../../top/bare_top/scb_top_sim.vhd" xil_pn:type="FILE_VHDL">
-      <association xil_pn:name="Implementation" xil_pn:seqID="80"/>
-    </file>
-    <file xil_pn:name="../../../wr-cores/modules/timing/dmtd_phase_meas.vhd" xil_pn:type="FILE_VHDL">
-      <association xil_pn:name="Implementation" xil_pn:seqID="81"/>
-    </file>
-    <file xil_pn:name="../../../wr-cores/modules/timing/dmtd_with_deglitcher.vhd" xil_pn:type="FILE_VHDL">
-      <association xil_pn:name="Implementation" xil_pn:seqID="82"/>
-    </file>
-    <file xil_pn:name="../../../wr-cores/modules/timing/multi_dmtd_with_deglitcher.vhd" xil_pn:type="FILE_VHDL">
-      <association xil_pn:name="Implementation" xil_pn:seqID="83"/>
-    </file>
-    <file xil_pn:name="../../../wr-cores/modules/timing/hpll_period_detect.vhd" xil_pn:type="FILE_VHDL">
-      <association xil_pn:name="Implementation" xil_pn:seqID="84"/>
-    </file>
-    <file xil_pn:name="../../../wr-cores/modules/timing/pulse_gen.vhd" xil_pn:type="FILE_VHDL">
-      <association xil_pn:name="Implementation" xil_pn:seqID="85"/>
-    </file>
-    <file xil_pn:name="../../../wr-cores/modules/timing/pulse_stamper.vhd" xil_pn:type="FILE_VHDL">
-      <association xil_pn:name="Implementation" xil_pn:seqID="86"/>
-    </file>
-    <file xil_pn:name="../../../wr-cores/modules/wr_mini_nic/minic_packet_buffer.vhd" xil_pn:type="FILE_VHDL">
-      <association xil_pn:name="Implementation" xil_pn:seqID="87"/>
-    </file>
-    <file xil_pn:name="../../../wr-cores/modules/wr_mini_nic/minic_wbgen2_pkg.vhd" xil_pn:type="FILE_VHDL">
-      <association xil_pn:name="Implementation" xil_pn:seqID="88"/>
-    </file>
-    <file xil_pn:name="../../../wr-cores/modules/wr_mini_nic/minic_wb_slave.vhd" xil_pn:type="FILE_VHDL">
-      <association xil_pn:name="Implementation" xil_pn:seqID="89"/>
-    </file>
-    <file xil_pn:name="../../../wr-cores/modules/wr_mini_nic/wr_mini_nic.vhd" xil_pn:type="FILE_VHDL">
-      <association xil_pn:name="Implementation" xil_pn:seqID="90"/>
-    </file>
-    <file xil_pn:name="../../../wr-cores/modules/wr_mini_nic/xwr_mini_nic.vhd" xil_pn:type="FILE_VHDL">
-      <association xil_pn:name="Implementation" xil_pn:seqID="91"/>
-    </file>
-    <file xil_pn:name="../../../wr-cores/modules/wr_softpll_ng/spll_period_detect.vhd" xil_pn:type="FILE_VHDL">
-      <association xil_pn:name="Implementation" xil_pn:seqID="92"/>
-    </file>
-    <file xil_pn:name="../../../wr-cores/modules/wr_softpll_ng/spll_bangbang_pd.vhd" xil_pn:type="FILE_VHDL">
-      <association xil_pn:name="Implementation" xil_pn:seqID="93"/>
-    </file>
-    <file xil_pn:name="../../../wr-cores/modules/wr_softpll_ng/spll_wbgen2_pkg.vhd" xil_pn:type="FILE_VHDL">
-      <association xil_pn:name="Implementation" xil_pn:seqID="94"/>
-    </file>
-    <file xil_pn:name="../../../wr-cores/modules/wr_softpll_ng/wr_softpll_ng.vhd" xil_pn:type="FILE_VHDL">
-      <association xil_pn:name="Implementation" xil_pn:seqID="95"/>
-    </file>
-    <file xil_pn:name="../../../wr-cores/modules/wr_softpll_ng/xwr_softpll_ng.vhd" xil_pn:type="FILE_VHDL">
-      <association xil_pn:name="Implementation" xil_pn:seqID="96"/>
-    </file>
-    <file xil_pn:name="../../../wr-cores/modules/wr_softpll_ng/spll_wb_slave.vhd" xil_pn:type="FILE_VHDL">
-      <association xil_pn:name="Implementation" xil_pn:seqID="97"/>
-    </file>
-    <file xil_pn:name="../../modules/wrsw_nic/nic_rx_fsm.vhd" xil_pn:type="FILE_VHDL">
-      <association xil_pn:name="Implementation" xil_pn:seqID="98"/>
-    </file>
-    <file xil_pn:name="../../../wr-cores/modules/wr_endpoint/ep_rx_pcs_8bit.vhd" xil_pn:type="FILE_VHDL">
-      <association xil_pn:name="Implementation" xil_pn:seqID="99"/>
-    </file>
-    <file xil_pn:name="../../../wr-cores/modules/wr_endpoint/ep_tx_pcs_8bit.vhd" xil_pn:type="FILE_VHDL">
-      <association xil_pn:name="Implementation" xil_pn:seqID="100"/>
-    </file>
-    <file xil_pn:name="../../../wr-cores/modules/wr_endpoint/ep_tx_pcs_16bit.vhd" xil_pn:type="FILE_VHDL">
-      <association xil_pn:name="Implementation" xil_pn:seqID="101"/>
-    </file>
-    <file xil_pn:name="../../../wr-cores/modules/wr_endpoint/ep_rx_pcs_16bit.vhd" xil_pn:type="FILE_VHDL">
-      <association xil_pn:name="Implementation" xil_pn:seqID="102"/>
-    </file>
-    <file xil_pn:name="../../../wr-cores/modules/wr_endpoint/ep_autonegotiation.vhd" xil_pn:type="FILE_VHDL">
-      <association xil_pn:name="Implementation" xil_pn:seqID="103"/>
-    </file>
-    <file xil_pn:name="../../../wr-cores/modules/wr_endpoint/ep_pcs_tbi_mdio_wb.vhd" xil_pn:type="FILE_VHDL">
-      <association xil_pn:name="Implementation" xil_pn:seqID="104"/>
-    </file>
-    <file xil_pn:name="../../../wr-cores/modules/wr_endpoint/ep_1000basex_pcs.vhd" xil_pn:type="FILE_VHDL">
-      <association xil_pn:name="Implementation" xil_pn:seqID="105"/>
-    </file>
-    <file xil_pn:name="../../../wr-cores/modules/wr_endpoint/ep_crc32_pkg.vhd" xil_pn:type="FILE_VHDL">
-      <association xil_pn:name="Implementation" xil_pn:seqID="106"/>
-    </file>
-    <file xil_pn:name="../../../wr-cores/modules/wr_endpoint/ep_rx_bypass_queue.vhd" xil_pn:type="FILE_VHDL">
-      <association xil_pn:name="Implementation" xil_pn:seqID="107"/>
-    </file>
-    <file xil_pn:name="../../../wr-cores/modules/wr_endpoint/ep_rx_path.vhd" xil_pn:type="FILE_VHDL">
-      <association xil_pn:name="Implementation" xil_pn:seqID="108"/>
-    </file>
-    <file xil_pn:name="../../../wr-cores/modules/wr_endpoint/ep_rx_wb_master.vhd" xil_pn:type="FILE_VHDL">
-      <association xil_pn:name="Implementation" xil_pn:seqID="109"/>
-    </file>
-    <file xil_pn:name="../../../wr-cores/modules/wr_endpoint/ep_rx_oob_insert.vhd" xil_pn:type="FILE_VHDL">
-      <association xil_pn:name="Implementation" xil_pn:seqID="110"/>
-    </file>
-    <file xil_pn:name="../../../wr-cores/modules/wr_endpoint/ep_rx_early_address_match.vhd" xil_pn:type="FILE_VHDL">
-      <association xil_pn:name="Implementation" xil_pn:seqID="111"/>
-    </file>
-    <file xil_pn:name="../../../wr-cores/modules/wr_endpoint/ep_clock_alignment_fifo.vhd" xil_pn:type="FILE_VHDL">
-      <association xil_pn:name="Implementation" xil_pn:seqID="112"/>
-    </file>
-    <file xil_pn:name="../../../wr-cores/modules/wr_endpoint/ep_tx_framer.vhd" xil_pn:type="FILE_VHDL">
-      <association xil_pn:name="Implementation" xil_pn:seqID="113"/>
-    </file>
-    <file xil_pn:name="../../../wr-cores/modules/wr_endpoint/ep_packet_filter.vhd" xil_pn:type="FILE_VHDL">
-      <association xil_pn:name="Implementation" xil_pn:seqID="114"/>
-    </file>
-    <file xil_pn:name="../../../wr-cores/modules/wr_endpoint/ep_rx_vlan_unit.vhd" xil_pn:type="FILE_VHDL">
-      <association xil_pn:name="Implementation" xil_pn:seqID="115"/>
-    </file>
-    <file xil_pn:name="../../../wr-cores/modules/wr_endpoint/ep_ts_counter.vhd" xil_pn:type="FILE_VHDL">
-      <association xil_pn:name="Implementation" xil_pn:seqID="116"/>
-    </file>
-    <file xil_pn:name="../../../wr-cores/modules/wr_endpoint/ep_rx_status_reg_insert.vhd" xil_pn:type="FILE_VHDL">
-      <association xil_pn:name="Implementation" xil_pn:seqID="117"/>
-    </file>
-    <file xil_pn:name="../../../wr-cores/modules/wr_endpoint/ep_timestamping_unit.vhd" xil_pn:type="FILE_VHDL">
-      <association xil_pn:name="Implementation" xil_pn:seqID="118"/>
-    </file>
-    <file xil_pn:name="../../../wr-cores/modules/wr_endpoint/ep_leds_controller.vhd" xil_pn:type="FILE_VHDL">
-      <association xil_pn:name="Implementation" xil_pn:seqID="119"/>
-    </file>
-    <file xil_pn:name="../../../wr-cores/modules/wr_endpoint/ep_rtu_header_extract.vhd" xil_pn:type="FILE_VHDL">
-      <association xil_pn:name="Implementation" xil_pn:seqID="120"/>
-    </file>
-    <file xil_pn:name="../../../wr-cores/modules/wr_endpoint/ep_rx_buffer.vhd" xil_pn:type="FILE_VHDL">
-      <association xil_pn:name="Implementation" xil_pn:seqID="121"/>
-    </file>
-    <file xil_pn:name="../../../wr-cores/modules/wr_endpoint/ep_sync_detect.vhd" xil_pn:type="FILE_VHDL">
-      <association xil_pn:name="Implementation" xil_pn:seqID="122"/>
-    </file>
-    <file xil_pn:name="../../../wr-cores/modules/wr_endpoint/ep_sync_detect_16bit.vhd" xil_pn:type="FILE_VHDL">
-      <association xil_pn:name="Implementation" xil_pn:seqID="123"/>
-    </file>
-    <file xil_pn:name="../../../wr-cores/modules/wr_endpoint/ep_wishbone_controller.vhd" xil_pn:type="FILE_VHDL">
-      <association xil_pn:name="Implementation" xil_pn:seqID="124"/>
-    </file>
-    <file xil_pn:name="../../modules/wrsw_swcore/xswc_output_block.vhd" xil_pn:type="FILE_VHDL">
-      <association xil_pn:name="Implementation" xil_pn:seqID="125"/>
-    </file>
-    <file xil_pn:name="../../../wr-cores/modules/wr_endpoint/ep_rx_crc_size_check.vhd" xil_pn:type="FILE_VHDL">
-      <association xil_pn:name="Implementation" xil_pn:seqID="126"/>
-    </file>
-    <file xil_pn:name="../../modules/wrsw_txtsu/xwrsw_txtsu.vhd" xil_pn:type="FILE_VHDL">
-      <association xil_pn:name="Implementation" xil_pn:seqID="127"/>
-    </file>
-    <file xil_pn:name="../../../wr-cores/modules/wr_endpoint/wr_endpoint.vhd" xil_pn:type="FILE_VHDL">
-      <association xil_pn:name="Implementation" xil_pn:seqID="128"/>
-    </file>
-    <file xil_pn:name="../../../wr-cores/modules/wr_endpoint/xwr_endpoint.vhd" xil_pn:type="FILE_VHDL">
-      <association xil_pn:name="Implementation" xil_pn:seqID="129"/>
-    </file>
-    <file xil_pn:name="../../../wr-cores/modules/wr_pps_gen/pps_gen_wb.vhd" xil_pn:type="FILE_VHDL">
-      <association xil_pn:name="Implementation" xil_pn:seqID="130"/>
-    </file>
-    <file xil_pn:name="../../../wr-cores/modules/wr_pps_gen/wr_pps_gen.vhd" xil_pn:type="FILE_VHDL">
-      <association xil_pn:name="Implementation" xil_pn:seqID="131"/>
-    </file>
-    <file xil_pn:name="../../../wr-cores/modules/wr_pps_gen/xwr_pps_gen.vhd" xil_pn:type="FILE_VHDL">
-      <association xil_pn:name="Implementation" xil_pn:seqID="132"/>
-    </file>
-    <file xil_pn:name="../../../wr-cores/modules/wr_dacs/spec_serial_dac_arb.vhd" xil_pn:type="FILE_VHDL">
-      <association xil_pn:name="Implementation" xil_pn:seqID="133"/>
-    </file>
-    <file xil_pn:name="../../../wr-cores/modules/wr_dacs/spec_serial_dac.vhd" xil_pn:type="FILE_VHDL">
-      <association xil_pn:name="Implementation" xil_pn:seqID="134"/>
-    </file>
-    <file xil_pn:name="../../../wr-cores/modules/wr_eca/xwr_eca.vhd" xil_pn:type="FILE_VHDL">
-      <association xil_pn:name="Implementation" xil_pn:seqID="135"/>
-    </file>
-    <file xil_pn:name="../../../wr-cores/modules/wr_eca/xwr_eca_pkg.vhd" xil_pn:type="FILE_VHDL">
-      <association xil_pn:name="Implementation" xil_pn:seqID="136"/>
-    </file>
-    <file xil_pn:name="../../../wr-cores/modules/wr_tlu/wb_cores_pkg_gsi.vhd" xil_pn:type="FILE_VHDL">
-      <association xil_pn:name="Implementation" xil_pn:seqID="137"/>
-    </file>
-    <file xil_pn:name="../../../wr-cores/modules/wr_tlu/wb_timestamp_latch.vhd" xil_pn:type="FILE_VHDL">
-      <association xil_pn:name="Implementation" xil_pn:seqID="138"/>
-    </file>
-    <file xil_pn:name="../../../wr-cores/modules/wrc_core/wrc_syscon_pkg.vhd" xil_pn:type="FILE_VHDL">
-      <association xil_pn:name="Implementation" xil_pn:seqID="139"/>
-    </file>
-    <file xil_pn:name="../../../wr-cores/modules/wrc_core/wrcore_pkg.vhd" xil_pn:type="FILE_VHDL">
-      <association xil_pn:name="Implementation" xil_pn:seqID="140"/>
-    </file>
-    <file xil_pn:name="../../../wr-cores/modules/wrc_core/wrc_dpram.vhd" xil_pn:type="FILE_VHDL">
-      <association xil_pn:name="Implementation" xil_pn:seqID="141"/>
-    </file>
-    <file xil_pn:name="../../../wr-cores/modules/wrc_core/xwr_core.vhd" xil_pn:type="FILE_VHDL">
-      <association xil_pn:name="Implementation" xil_pn:seqID="142"/>
-    </file>
-    <file xil_pn:name="../../../wr-cores/modules/wrc_core/wrc_periph.vhd" xil_pn:type="FILE_VHDL">
-      <association xil_pn:name="Implementation" xil_pn:seqID="143"/>
-    </file>
-    <file xil_pn:name="../../../wr-cores/modules/wrc_core/wb_reset.vhd" xil_pn:type="FILE_VHDL">
-      <association xil_pn:name="Implementation" xil_pn:seqID="144"/>
-    </file>
-    <file xil_pn:name="../../../wr-cores/modules/wrc_core/wbp_mux.vhd" xil_pn:type="FILE_VHDL">
-      <association xil_pn:name="Implementation" xil_pn:seqID="145"/>
-    </file>
-    <file xil_pn:name="../../../wr-cores/modules/wrc_core/wrc_syscon_wb.vhd" xil_pn:type="FILE_VHDL">
-      <association xil_pn:name="Implementation" xil_pn:seqID="146"/>
-    </file>
-    <file xil_pn:name="../../../wr-cores/modules/wrc_core/wr_core.vhd" xil_pn:type="FILE_VHDL">
-      <association xil_pn:name="Implementation" xil_pn:seqID="147"/>
-    </file>
-    <file xil_pn:name="../../../wr-cores/modules/wrc_core/xwr_syscon_wb.vhd" xil_pn:type="FILE_VHDL">
-      <association xil_pn:name="Implementation" xil_pn:seqID="148"/>
-    </file>
-    <file xil_pn:name="../../../wr-cores/platform/xilinx/wr_xilinx_pkg.vhd" xil_pn:type="FILE_VHDL">
-      <association xil_pn:name="Implementation" xil_pn:seqID="149"/>
-    </file>
-    <file xil_pn:name="../../../wr-cores/platform/xilinx/wr_gtp_phy/gtp_bitslide.vhd" xil_pn:type="FILE_VHDL">
-      <association xil_pn:name="Implementation" xil_pn:seqID="150"/>
-    </file>
-    <file xil_pn:name="../../../wr-cores/platform/xilinx/wr_gtp_phy/gtp_phase_align.vhd" xil_pn:type="FILE_VHDL">
-      <association xil_pn:name="Implementation" xil_pn:seqID="151"/>
-    </file>
-    <file xil_pn:name="../../../wr-cores/platform/xilinx/wr_gtp_phy/gtp_phase_align_virtex6.vhd" xil_pn:type="FILE_VHDL">
-      <association xil_pn:name="Implementation" xil_pn:seqID="152"/>
-    </file>
-    <file xil_pn:name="../../../wr-cores/platform/xilinx/wr_gtp_phy/gtx_reset.vhd" xil_pn:type="FILE_VHDL">
-      <association xil_pn:name="Implementation" xil_pn:seqID="153"/>
-    </file>
-    <file xil_pn:name="../../../wr-cores/platform/xilinx/wr_gtp_phy/whiterabbitgtx_wrapper_gtx.vhd" xil_pn:type="FILE_VHDL">
-      <association xil_pn:name="Implementation" xil_pn:seqID="154"/>
-    </file>
-    <file xil_pn:name="../../../wr-cores/platform/xilinx/wr_gtp_phy/whiterabbitgtp_wrapper_tile.vhd" xil_pn:type="FILE_VHDL">
-      <association xil_pn:name="Implementation" xil_pn:seqID="155"/>
-    </file>
-    <file xil_pn:name="../../../wr-cores/platform/xilinx/wr_gtp_phy/wr_gtp_phy_spartan6.vhd" xil_pn:type="FILE_VHDL">
-      <association xil_pn:name="Implementation" xil_pn:seqID="156"/>
-    </file>
-    <file xil_pn:name="../../../wr-cores/platform/xilinx/wr_gtp_phy/wr_gtx_phy_virtex6.vhd" xil_pn:type="FILE_VHDL">
-      <association xil_pn:name="Implementation" xil_pn:seqID="157"/>
-    </file>
-    <file xil_pn:name="../../top/bare_top/wb_cpu_bridge.vhd" xil_pn:type="FILE_VHDL">
-      <association xil_pn:name="Implementation" xil_pn:seqID="158"/>
-    </file>
-    <file xil_pn:name="../../../general-cores/modules/common/gc_crc_gen.vhd" xil_pn:type="FILE_VHDL">
-      <association xil_pn:name="Implementation" xil_pn:seqID="159"/>
-    </file>
-    <file xil_pn:name="../../../general-cores/modules/common/gc_moving_average.vhd" xil_pn:type="FILE_VHDL">
-      <association xil_pn:name="Implementation" xil_pn:seqID="160"/>
-    </file>
-    <file xil_pn:name="../../../general-cores/modules/common/gc_extend_pulse.vhd" xil_pn:type="FILE_VHDL">
-      <association xil_pn:name="Implementation" xil_pn:seqID="161"/>
-    </file>
-    <file xil_pn:name="../../../general-cores/modules/common/gc_delay_gen.vhd" xil_pn:type="FILE_VHDL">
-      <association xil_pn:name="Implementation" xil_pn:seqID="162"/>
-    </file>
-    <file xil_pn:name="../../../general-cores/modules/common/gc_dual_pi_controller.vhd" xil_pn:type="FILE_VHDL">
-      <association xil_pn:name="Implementation" xil_pn:seqID="163"/>
-    </file>
-    <file xil_pn:name="../../../general-cores/modules/common/gc_reset.vhd" xil_pn:type="FILE_VHDL">
-      <association xil_pn:name="Implementation" xil_pn:seqID="164"/>
-    </file>
-    <file xil_pn:name="../../../general-cores/modules/common/gc_serial_dac.vhd" xil_pn:type="FILE_VHDL">
-      <association xil_pn:name="Implementation" xil_pn:seqID="165"/>
-    </file>
-    <file xil_pn:name="../../../general-cores/modules/common/gc_sync_ffs.vhd" xil_pn:type="FILE_VHDL">
-      <association xil_pn:name="Implementation" xil_pn:seqID="166"/>
-    </file>
-    <file xil_pn:name="../../../general-cores/modules/common/gc_arbitrated_mux.vhd" xil_pn:type="FILE_VHDL">
-      <association xil_pn:name="Implementation" xil_pn:seqID="167"/>
-    </file>
-    <file xil_pn:name="../../../general-cores/modules/common/gc_pulse_synchronizer.vhd" xil_pn:type="FILE_VHDL">
-      <association xil_pn:name="Implementation" xil_pn:seqID="168"/>
-    </file>
-    <file xil_pn:name="../../../general-cores/modules/common/gc_frequency_meter.vhd" xil_pn:type="FILE_VHDL">
-      <association xil_pn:name="Implementation" xil_pn:seqID="169"/>
-    </file>
-    <file xil_pn:name="../../../general-cores/modules/common/gc_dual_clock_ram.vhd" xil_pn:type="FILE_VHDL">
-      <association xil_pn:name="Implementation" xil_pn:seqID="170"/>
-    </file>
-    <file xil_pn:name="../../../general-cores/modules/common/gc_wfifo.vhd" xil_pn:type="FILE_VHDL">
-      <association xil_pn:name="Implementation" xil_pn:seqID="171"/>
-    </file>
-    <file xil_pn:name="../../../general-cores/modules/common/gc_rr_arbiter.vhd" xil_pn:type="FILE_VHDL">
-      <association xil_pn:name="Implementation" xil_pn:seqID="172"/>
-    </file>
-    <file xil_pn:name="../../../general-cores/modules/common/gc_prio_encoder.vhd" xil_pn:type="FILE_VHDL">
-      <association xil_pn:name="Implementation" xil_pn:seqID="173"/>
-    </file>
-    <file xil_pn:name="../../../general-cores/modules/common/gc_word_packer.vhd" xil_pn:type="FILE_VHDL">
-      <association xil_pn:name="Implementation" xil_pn:seqID="174"/>
-    </file>
-    <file xil_pn:name="../../modules/wrsw_nic/nic_buffer.vhd" xil_pn:type="FILE_VHDL">
-      <association xil_pn:name="Implementation" xil_pn:seqID="175"/>
-    </file>
-    <file xil_pn:name="../../../general-cores/modules/genrams/memory_loader_pkg.vhd" xil_pn:type="FILE_VHDL">
-      <association xil_pn:name="Implementation" xil_pn:seqID="176"/>
-    </file>
-    <file xil_pn:name="../../../general-cores/modules/genrams/generic_shiftreg_fifo.vhd" xil_pn:type="FILE_VHDL">
-      <association xil_pn:name="Implementation" xil_pn:seqID="177"/>
-    </file>
-    <file xil_pn:name="../../../general-cores/modules/genrams/inferred_sync_fifo.vhd" xil_pn:type="FILE_VHDL">
-      <association xil_pn:name="Implementation" xil_pn:seqID="178"/>
-    </file>
-    <file xil_pn:name="../../../general-cores/modules/genrams/inferred_async_fifo.vhd" xil_pn:type="FILE_VHDL">
-      <association xil_pn:name="Implementation" xil_pn:seqID="179"/>
-    </file>
-    <file xil_pn:name="../../modules/wrsw_nic/xwrsw_nic.vhd" xil_pn:type="FILE_VHDL">
-      <association xil_pn:name="Implementation" xil_pn:seqID="180"/>
-    </file>
-    <file xil_pn:name="../../../general-cores/modules/genrams/xilinx/generic_dpram.vhd" xil_pn:type="FILE_VHDL">
-      <association xil_pn:name="Implementation" xil_pn:seqID="181"/>
-    </file>
-    <file xil_pn:name="../../../general-cores/modules/genrams/xilinx/generic_dpram_sameclock.vhd" xil_pn:type="FILE_VHDL">
-      <association xil_pn:name="Implementation" xil_pn:seqID="182"/>
-    </file>
-    <file xil_pn:name="../../../general-cores/modules/genrams/xilinx/generic_dpram_dualclock.vhd" xil_pn:type="FILE_VHDL">
-      <association xil_pn:name="Implementation" xil_pn:seqID="183"/>
-    </file>
-    <file xil_pn:name="../../../general-cores/modules/genrams/xilinx/generic_spram.vhd" xil_pn:type="FILE_VHDL">
-      <association xil_pn:name="Implementation" xil_pn:seqID="184"/>
-    </file>
-    <file xil_pn:name="../../../general-cores/modules/genrams/xilinx/gc_shiftreg.vhd" xil_pn:type="FILE_VHDL">
-      <association xil_pn:name="Implementation" xil_pn:seqID="185"/>
-    </file>
-    <file xil_pn:name="../../../general-cores/modules/genrams/xilinx/virtex6/v6_fifo_pkg.vhd" xil_pn:type="FILE_VHDL">
-      <association xil_pn:name="Implementation" xil_pn:seqID="186"/>
-    </file>
-    <file xil_pn:name="../../../general-cores/modules/genrams/xilinx/virtex6/v6_hwfifo_wrapper.vhd" xil_pn:type="FILE_VHDL">
-      <association xil_pn:name="Implementation" xil_pn:seqID="187"/>
-    </file>
-    <file xil_pn:name="../../../general-cores/modules/genrams/xilinx/virtex6/generic_async_fifo.vhd" xil_pn:type="FILE_VHDL">
-      <association xil_pn:name="Implementation" xil_pn:seqID="188"/>
-    </file>
-    <file xil_pn:name="../../../general-cores/modules/genrams/xilinx/virtex6/generic_sync_fifo.vhd" xil_pn:type="FILE_VHDL">
-      <association xil_pn:name="Implementation" xil_pn:seqID="189"/>
-    </file>
-    <file xil_pn:name="../../../general-cores/modules/wishbone/wb_async_bridge/wb_async_bridge.vhd" xil_pn:type="FILE_VHDL">
-      <association xil_pn:name="Implementation" xil_pn:seqID="190"/>
-    </file>
-    <file xil_pn:name="../../../general-cores/modules/wishbone/wb_async_bridge/xwb_async_bridge.vhd" xil_pn:type="FILE_VHDL">
-      <association xil_pn:name="Implementation" xil_pn:seqID="191"/>
-    </file>
-    <file xil_pn:name="../../../general-cores/modules/wishbone/wb_onewire_master/wb_onewire_master.vhd" xil_pn:type="FILE_VHDL">
-      <association xil_pn:name="Implementation" xil_pn:seqID="192"/>
-    </file>
-    <file xil_pn:name="../../../general-cores/modules/wishbone/wb_onewire_master/xwb_onewire_master.vhd" xil_pn:type="FILE_VHDL">
-      <association xil_pn:name="Implementation" xil_pn:seqID="193"/>
-    </file>
-    <file xil_pn:name="../../../general-cores/modules/wishbone/wb_onewire_master/sockit_owm.v" xil_pn:type="FILE_VERILOG">
-      <association xil_pn:name="Implementation" xil_pn:seqID="194"/>
-    </file>
-    <file xil_pn:name="../../../general-cores/modules/wishbone/wb_i2c_master/i2c_master_bit_ctrl.vhd" xil_pn:type="FILE_VHDL">
-      <association xil_pn:name="Implementation" xil_pn:seqID="195"/>
-    </file>
-    <file xil_pn:name="../../../general-cores/modules/wishbone/wb_i2c_master/i2c_master_byte_ctrl.vhd" xil_pn:type="FILE_VHDL">
-      <association xil_pn:name="Implementation" xil_pn:seqID="196"/>
-    </file>
-    <file xil_pn:name="../../../general-cores/modules/wishbone/wb_i2c_master/i2c_master_top.vhd" xil_pn:type="FILE_VHDL">
-      <association xil_pn:name="Implementation" xil_pn:seqID="197"/>
-    </file>
-    <file xil_pn:name="../../../general-cores/modules/wishbone/wb_i2c_master/wb_i2c_master.vhd" xil_pn:type="FILE_VHDL">
-      <association xil_pn:name="Implementation" xil_pn:seqID="198"/>
-    </file>
-    <file xil_pn:name="../../../general-cores/modules/wishbone/wb_i2c_master/xwb_i2c_master.vhd" xil_pn:type="FILE_VHDL">
-      <association xil_pn:name="Implementation" xil_pn:seqID="199"/>
-    </file>
-    <file xil_pn:name="../../../general-cores/modules/wishbone/wb_bus_fanout/xwb_bus_fanout.vhd" xil_pn:type="FILE_VHDL">
-      <association xil_pn:name="Implementation" xil_pn:seqID="200"/>
-    </file>
-    <file xil_pn:name="../../../general-cores/modules/wishbone/wb_dpram/xwb_dpram.vhd" xil_pn:type="FILE_VHDL">
-      <association xil_pn:name="Implementation" xil_pn:seqID="201"/>
-    </file>
-    <file xil_pn:name="../../../general-cores/modules/wishbone/wb_gpio_port/wb_gpio_port.vhd" xil_pn:type="FILE_VHDL">
-      <association xil_pn:name="Implementation" xil_pn:seqID="202"/>
-    </file>
-    <file xil_pn:name="../../../general-cores/modules/wishbone/wb_gpio_port/xwb_gpio_port.vhd" xil_pn:type="FILE_VHDL">
-      <association xil_pn:name="Implementation" xil_pn:seqID="203"/>
-    </file>
-    <file xil_pn:name="../../../general-cores/modules/wishbone/wb_simple_timer/wb_tics.vhd" xil_pn:type="FILE_VHDL">
-      <association xil_pn:name="Implementation" xil_pn:seqID="204"/>
-    </file>
-    <file xil_pn:name="../../../general-cores/modules/wishbone/wb_simple_timer/xwb_tics.vhd" xil_pn:type="FILE_VHDL">
-      <association xil_pn:name="Implementation" xil_pn:seqID="205"/>
-    </file>
-    <file xil_pn:name="../../../general-cores/modules/wishbone/wb_uart/uart_async_rx.vhd" xil_pn:type="FILE_VHDL">
-      <association xil_pn:name="Implementation" xil_pn:seqID="206"/>
-    </file>
-    <file xil_pn:name="../../../general-cores/modules/wishbone/wb_uart/uart_async_tx.vhd" xil_pn:type="FILE_VHDL">
-      <association xil_pn:name="Implementation" xil_pn:seqID="207"/>
-    </file>
-    <file xil_pn:name="../../../general-cores/modules/wishbone/wb_uart/uart_baud_gen.vhd" xil_pn:type="FILE_VHDL">
-      <association xil_pn:name="Implementation" xil_pn:seqID="208"/>
-    </file>
-    <file xil_pn:name="../../../general-cores/modules/wishbone/wb_uart/simple_uart_pkg.vhd" xil_pn:type="FILE_VHDL">
-      <association xil_pn:name="Implementation" xil_pn:seqID="209"/>
-    </file>
-    <file xil_pn:name="../../../general-cores/modules/wishbone/wb_uart/simple_uart_wb.vhd" xil_pn:type="FILE_VHDL">
-      <association xil_pn:name="Implementation" xil_pn:seqID="210"/>
-    </file>
-    <file xil_pn:name="../../../general-cores/modules/wishbone/wb_uart/wb_simple_uart.vhd" xil_pn:type="FILE_VHDL">
-      <association xil_pn:name="Implementation" xil_pn:seqID="211"/>
-    </file>
-    <file xil_pn:name="../../../general-cores/modules/wishbone/wb_uart/xwb_simple_uart.vhd" xil_pn:type="FILE_VHDL">
-      <association xil_pn:name="Implementation" xil_pn:seqID="212"/>
-    </file>
-    <file xil_pn:name="../../../general-cores/modules/wishbone/wb_vic/vic_prio_enc.vhd" xil_pn:type="FILE_VHDL">
-      <association xil_pn:name="Implementation" xil_pn:seqID="213"/>
-    </file>
-    <file xil_pn:name="../../../general-cores/modules/wishbone/wb_vic/wb_slave_vic.vhd" xil_pn:type="FILE_VHDL">
-      <association xil_pn:name="Implementation" xil_pn:seqID="214"/>
-    </file>
-    <file xil_pn:name="../../../general-cores/modules/wishbone/wb_vic/wb_vic.vhd" xil_pn:type="FILE_VHDL">
-      <association xil_pn:name="Implementation" xil_pn:seqID="215"/>
-    </file>
-    <file xil_pn:name="../../../general-cores/modules/wishbone/wb_vic/xwb_vic.vhd" xil_pn:type="FILE_VHDL">
-      <association xil_pn:name="Implementation" xil_pn:seqID="216"/>
-    </file>
-    <file xil_pn:name="../../../general-cores/modules/wishbone/wb_spi/spi_clgen.v" xil_pn:type="FILE_VERILOG">
-      <association xil_pn:name="Implementation" xil_pn:seqID="217"/>
-    </file>
-    <file xil_pn:name="../../../general-cores/modules/wishbone/wb_spi/spi_shift.v" xil_pn:type="FILE_VERILOG">
-      <association xil_pn:name="Implementation" xil_pn:seqID="218"/>
-    </file>
-    <file xil_pn:name="../../../general-cores/modules/wishbone/wb_spi/spi_top.v" xil_pn:type="FILE_VERILOG">
-      <association xil_pn:name="Implementation" xil_pn:seqID="219"/>
-    </file>
-    <file xil_pn:name="../../../general-cores/modules/wishbone/wb_spi/wb_spi.vhd" xil_pn:type="FILE_VHDL">
-      <association xil_pn:name="Implementation" xil_pn:seqID="220"/>
-    </file>
-    <file xil_pn:name="../../../general-cores/modules/wishbone/wb_spi/xwb_spi.vhd" xil_pn:type="FILE_VHDL">
-      <association xil_pn:name="Implementation" xil_pn:seqID="221"/>
-    </file>
-    <file xil_pn:name="../../../general-cores/modules/wishbone/wb_crossbar/sdb_rom.vhd" xil_pn:type="FILE_VHDL">
-      <association xil_pn:name="Implementation" xil_pn:seqID="222"/>
-    </file>
-    <file xil_pn:name="../../../general-cores/modules/wishbone/wb_crossbar/xwb_crossbar.vhd" xil_pn:type="FILE_VHDL">
-      <association xil_pn:name="Implementation" xil_pn:seqID="223"/>
-    </file>
-    <file xil_pn:name="../../../general-cores/modules/wishbone/wb_crossbar/xwb_sdb_crossbar.vhd" xil_pn:type="FILE_VHDL">
-      <association xil_pn:name="Implementation" xil_pn:seqID="224"/>
-    </file>
-    <file xil_pn:name="../../../general-cores/modules/wishbone/wb_lm32/generated/xwb_lm32.vhd" xil_pn:type="FILE_VHDL">
-      <association xil_pn:name="Implementation" xil_pn:seqID="225"/>
-    </file>
-    <file xil_pn:name="../../../general-cores/modules/wishbone/wb_lm32/generated/lm32_allprofiles.v" xil_pn:type="FILE_VERILOG">
-      <association xil_pn:name="Implementation" xil_pn:seqID="226"/>
-    </file>
-    <file xil_pn:name="../../../general-cores/modules/wishbone/wb_lm32/src/lm32_mc_arithmetic.v" xil_pn:type="FILE_VERILOG">
-      <association xil_pn:name="Implementation" xil_pn:seqID="227"/>
-    </file>
-    <file xil_pn:name="../../../general-cores/modules/wishbone/wb_lm32/src/jtag_cores.v" xil_pn:type="FILE_VERILOG">
-      <association xil_pn:name="Implementation" xil_pn:seqID="228"/>
-    </file>
-    <file xil_pn:name="../../../general-cores/modules/wishbone/wb_lm32/src/lm32_adder.v" xil_pn:type="FILE_VERILOG">
-      <association xil_pn:name="Implementation" xil_pn:seqID="229"/>
-    </file>
-    <file xil_pn:name="../../../general-cores/modules/wishbone/wb_lm32/src/lm32_addsub.v" xil_pn:type="FILE_VERILOG">
-      <association xil_pn:name="Implementation" xil_pn:seqID="230"/>
-    </file>
-    <file xil_pn:name="../../../general-cores/modules/wishbone/wb_lm32/src/lm32_dp_ram.v" xil_pn:type="FILE_VERILOG">
-      <association xil_pn:name="Implementation" xil_pn:seqID="231"/>
-    </file>
-    <file xil_pn:name="../../../general-cores/modules/wishbone/wb_lm32/src/lm32_logic_op.v" xil_pn:type="FILE_VERILOG">
-      <association xil_pn:name="Implementation" xil_pn:seqID="232"/>
-    </file>
-    <file xil_pn:name="../../../general-cores/modules/wishbone/wb_lm32/src/lm32_ram.v" xil_pn:type="FILE_VERILOG">
-      <association xil_pn:name="Implementation" xil_pn:seqID="233"/>
-    </file>
-    <file xil_pn:name="../../../general-cores/modules/wishbone/wb_lm32/src/lm32_shifter.v" xil_pn:type="FILE_VERILOG">
-      <association xil_pn:name="Implementation" xil_pn:seqID="234"/>
-    </file>
-    <file xil_pn:name="../../../general-cores/modules/wishbone/wb_lm32/platform/generic/lm32_multiplier.v" xil_pn:type="FILE_VERILOG">
-      <association xil_pn:name="Implementation" xil_pn:seqID="235"/>
-    </file>
-    <file xil_pn:name="../../../general-cores/modules/wishbone/wb_lm32/platform/generic/jtag_tap.v" xil_pn:type="FILE_VERILOG">
-      <association xil_pn:name="Implementation" xil_pn:seqID="236"/>
-    </file>
-    <file xil_pn:name="../../../general-cores/modules/wishbone/wb_slave_adapter/wb_slave_adapter.vhd" xil_pn:type="FILE_VHDL">
-      <association xil_pn:name="Implementation" xil_pn:seqID="237"/>
-    </file>
-    <file xil_pn:name="../../../general-cores/modules/wishbone/wb_xilinx_fpga_loader/xloader_registers_pkg.vhd" xil_pn:type="FILE_VHDL">
-      <association xil_pn:name="Implementation" xil_pn:seqID="238"/>
-    </file>
-    <file xil_pn:name="../../../general-cores/modules/wishbone/wb_xilinx_fpga_loader/xwb_xilinx_fpga_loader.vhd" xil_pn:type="FILE_VHDL">
-      <association xil_pn:name="Implementation" xil_pn:seqID="239"/>
-    </file>
-    <file xil_pn:name="../../../general-cores/modules/wishbone/wb_xilinx_fpga_loader/wb_xilinx_fpga_loader.vhd" xil_pn:type="FILE_VHDL">
-      <association xil_pn:name="Implementation" xil_pn:seqID="240"/>
-    </file>
-    <file xil_pn:name="../../../general-cores/modules/wishbone/wb_xilinx_fpga_loader/xloader_wb.vhd" xil_pn:type="FILE_VHDL">
-      <association xil_pn:name="Implementation" xil_pn:seqID="241"/>
-    </file>
-    <file xil_pn:name="../../../general-cores/modules/wishbone/wb_clock_crossing/xwb_clock_crossing.vhd" xil_pn:type="FILE_VHDL">
-      <association xil_pn:name="Implementation" xil_pn:seqID="242"/>
-    </file>
-    <file xil_pn:name="../../../general-cores/modules/wishbone/wb_dma/xwb_dma.vhd" xil_pn:type="FILE_VHDL">
-      <association xil_pn:name="Implementation" xil_pn:seqID="243"/>
-    </file>
-    <file xil_pn:name="../../../general-cores/modules/wishbone/wb_simple_pwm/simple_pwm_wbgen2_pkg.vhd" xil_pn:type="FILE_VHDL">
-      <association xil_pn:name="Implementation" xil_pn:seqID="244"/>
-    </file>
-    <file xil_pn:name="../../../general-cores/modules/wishbone/wb_simple_pwm/simple_pwm_wb.vhd" xil_pn:type="FILE_VHDL">
-      <association xil_pn:name="Implementation" xil_pn:seqID="245"/>
-    </file>
-    <file xil_pn:name="../../../general-cores/modules/wishbone/wb_simple_pwm/wb_simple_pwm.vhd" xil_pn:type="FILE_VHDL">
-      <association xil_pn:name="Implementation" xil_pn:seqID="246"/>
-    </file>
-    <file xil_pn:name="../../../general-cores/modules/wishbone/wb_simple_pwm/xwb_simple_pwm.vhd" xil_pn:type="FILE_VHDL">
-      <association xil_pn:name="Implementation" xil_pn:seqID="247"/>
-    </file>
-    <file xil_pn:name="../../../general-cores/modules/wishbone/wbgen2/wbgen2_dpssram.vhd" xil_pn:type="FILE_VHDL">
-      <association xil_pn:name="Implementation" xil_pn:seqID="248"/>
-    </file>
-    <file xil_pn:name="../../../general-cores/modules/wishbone/wbgen2/wbgen2_eic.vhd" xil_pn:type="FILE_VHDL">
-      <association xil_pn:name="Implementation" xil_pn:seqID="249"/>
-    </file>
-    <file xil_pn:name="../../../general-cores/modules/wishbone/wbgen2/wbgen2_fifo_async.vhd" xil_pn:type="FILE_VHDL">
-      <association xil_pn:name="Implementation" xil_pn:seqID="250"/>
-    </file>
-    <file xil_pn:name="../../../general-cores/modules/wishbone/wbgen2/wbgen2_fifo_sync.vhd" xil_pn:type="FILE_VHDL">
-      <association xil_pn:name="Implementation" xil_pn:seqID="251"/>
-    </file>
-    <file xil_pn:name="../../modules/wrsw_nic/nic_wishbone_slave.vhd" xil_pn:type="FILE_VHDL">
-      <association xil_pn:name="Implementation" xil_pn:seqID="252"/>
-    </file>
-  </files>
-
-  <bindings/>
-
-  <version xil_pn:ise_version="14.1" xil_pn:schema_version="2"/>
-
->>>>>>> 64d2e213
 </project>