--- conflicted
+++ resolved
@@ -4,14 +4,11 @@
 				"modules/wrsw_txtsu",
 				"modules/wrsw_swcore",
 				"modules/wrsw_rtu",
-<<<<<<< HEAD
-        "modules/wrsw_hwiu",
-=======
 				"modules/wrsw_tru",
 				"modules/wrsw_tatsu",
 				"modules/wrsw_pstats",
         "modules/wrsw_hwdu",
->>>>>>> f1c9d65d
+        "modules/wrsw_hwiu",
 				"platform/virtex6/chipscope",
 				"platform/xilinx"],
 				"git" : [ "git://ohwr.org/hdl-core-lib/wr-cores.git" ]
