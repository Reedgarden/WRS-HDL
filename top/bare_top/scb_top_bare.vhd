-- Bare switch top module, without GTX transceivers and CPU bridge. Used as a
-- simulation top module.

library ieee;
use ieee.STD_LOGIC_1164.all;
use ieee.numeric_std.all;
use ieee.math_real.CEIL;
use work.wishbone_pkg.all;
use work.gencores_pkg.all;
use work.wr_fabric_pkg.all;
use work.endpoint_pkg.all;
use work.wrsw_txtsu_pkg.all;
use work.hwinfo_pkg.all;
use work.wrsw_top_pkg.all;
use work.wrsw_shared_types_pkg.all;
use work.wrsw_tru_pkg.all;
use work.wrsw_tatsu_pkg.all;

library UNISIM;
use UNISIM.vcomponents.all;

entity scb_top_bare is
  generic(
    g_num_ports       : integer := 6;
    g_simulation      : boolean := false;
    g_without_network : boolean := false;
    g_with_TRU        : boolean := false;
    g_with_TATSU      : boolean := false;
    g_with_HWDU       : boolean := false;
    g_with_PSTATS     : boolean := true
    );
  port (
    sys_rst_n_i : in std_logic;         -- global reset

    -- Startup 25 MHz clock (from onboard 25 MHz oscillator)
    clk_startup_i : in std_logic;

    -- 62.5 MHz timing reference (from the AD9516 PLL output QDRII_CLK)
    clk_ref_i : in std_logic;

    -- 62.5+ MHz DMTD offset clock (from the CDCM62001 PLL output DMTDCLK_MAIN)
    clk_dmtd_i : in std_logic;

    -- Programmable aux clock (from the AD9516 PLL output QDRII_200CLK). Used
    -- for re-phasing the 10 MHz input as well as clocking the 
    clk_aux_i : in std_logic;

    -- Muxed system clock
    clk_sys_o : out std_logic;

    -------------------------------------------------------------------------------
    -- Master wishbone bus (from the CPU bridge)
    -------------------------------------------------------------------------------
    cpu_wb_i    : in  t_wishbone_slave_in;
    cpu_wb_o    : out t_wishbone_slave_out;
    cpu_irq_n_o : out std_logic;

    -------------------------------------------------------------------------------
    -- Timing I/O
    -------------------------------------------------------------------------------    

    pps_i : in  std_logic;
    pps_o : out std_logic;

    -- DAC Drive
    dac_helper_sync_n_o : out std_logic;
    dac_helper_sclk_o   : out std_logic;
    dac_helper_data_o   : out std_logic;

    dac_main_sync_n_o : out std_logic;

    dac_main_sclk_o : out std_logic;
    dac_main_data_o : out std_logic;

    -------------------------------------------------------------------------------
    -- AD9516 PLL Control signals
    -------------------------------------------------------------------------------    

    pll_status_i  : in  std_logic;
    pll_mosi_o    : out std_logic;
    pll_miso_i    : in  std_logic;
    pll_sck_o     : out std_logic;
    pll_cs_n_o    : out std_logic;
    pll_sync_n_o  : out std_logic;
    pll_reset_n_o : out std_logic;

    uart_txd_o : out std_logic;
    uart_rxd_i : in  std_logic;

    -------------------------------------------------------------------------------
    -- Misc pins
    -------------------------------------------------------------------------------

    -- GTX clock fanout enable
    clk_en_o : out std_logic;

    -- GTX clock fanout source select
    clk_sel_o : out std_logic;

    -- DMTD clock divider selection (0 = 125 MHz, 1 = 62.5 MHz)
    clk_dmtd_divsel_o : out std_logic;

    -- UART source selection (FPGA/DBGU)
    uart_sel_o : out std_logic;

    ---------------------------------------------------------------------------
    -- GTX ports
    ---------------------------------------------------------------------------

    phys_o : out t_phyif_output_array(g_num_ports-1 downto 0);
    phys_i : in  t_phyif_input_array(g_num_ports-1 downto 0);

    led_link_o : out std_logic_vector(g_num_ports-1 downto 0);
    led_act_o  : out std_logic_vector(g_num_ports-1 downto 0);

    gpio_o : out std_logic_vector(31 downto 0);
    gpio_i : in  std_logic_vector(31 downto 0);

    ---------------------------------------------------------------------------
    -- I2C I/Os
    -- mapping: 0/1 -> MiniBackplane busses 0/1
    --          2   -> Onboard temp sensors
    ---------------------------------------------------------------------------

    i2c_scl_oen_o : out std_logic_vector(2 downto 0);
    i2c_scl_o     : out std_logic_vector(2 downto 0);
    i2c_scl_i     : in  std_logic_vector(2 downto 0) := "111";
    i2c_sda_oen_o : out std_logic_vector(2 downto 0);
    i2c_sda_o     : out std_logic_vector(2 downto 0);
    i2c_sda_i     : in  std_logic_vector(2 downto 0) := "111";

    ---------------------------------------------------------------------------
    -- Mini-backplane PWM fans
    ---------------------------------------------------------------------------

    mb_fan1_pwm_o : out std_logic;
    mb_fan2_pwm_o : out std_logic
    );
end scb_top_bare;

architecture rtl of scb_top_bare is

<<<<<<< HEAD
  constant c_NUM_WB_SLAVES : integer := 12;
=======
  constant c_GW_VERSION    : std_logic_vector(31 downto 0) := x"04_02_14_00"; --DD_MM_YY_VV
  constant c_NUM_WB_SLAVES : integer := 13;
>>>>>>> f1c9d65d
  constant c_NUM_PORTS     : integer := g_num_ports;
  constant c_MAX_PORTS     : integer := 18;
  constant c_NUM_GL_PAUSE  : integer := 2; -- number of output global PAUSE sources for SWcore
  constant c_RTU_EVENTS    : integer := 9; -- number of RMON events per port
  constant c_DBG_V_SWCORE  : integer := (3*10) + 2 +         -- 3 resources, each has with of CNT of 10 bits +2 to make it 32
                                        (g_num_ports+1)*16  + -- states of input blocks (including NIC)
                                        (g_num_ports+1)*8;   -- states of output blocks (including NIC)
  constant c_DBG_N_REGS    : integer := 1 + integer(ceil(real(c_DBG_V_SWCORE)/real(32))); -- 32-bits debug registers which go to HWDU
  constant c_TRU_EVENTS    : integer := 1;
  constant c_ALL_EVENTS    : integer := c_TRU_EVENTS + c_RTU_EVENTS + c_epevents_sz;
  constant c_DUMMY_RMON    : boolean := false; -- define TRUE to enable dummy_rmon module for debugging PSTAT
  constant c_NUM_GPIO_PINS : integer := 1;
  constant c_NUM_IRQS      : integer := 4;
--   constant c_epevents_sz   : integer := 15;
-------------------------------------------------------------------------------
-- Interconnect & memory layout
-------------------------------------------------------------------------------  

  constant c_SLAVE_RT_SUBSYSTEM : integer := 0;
  constant c_SLAVE_NIC          : integer := 1;
  constant c_SLAVE_ENDPOINTS    : integer := 2;
  constant c_SLAVE_VIC          : integer := 3;
  constant c_SLAVE_TXTSU        : integer := 4;
  constant c_SLAVE_RTU          : integer := 5;
  constant c_SLAVE_GPIO         : integer := 6;
<<<<<<< HEAD
  constant c_SLAVE_MBL_I2C0     : integer := 7;
  constant c_SLAVE_MBL_I2C1     : integer := 8;
  constant c_SLAVE_SENSOR_I2C   : integer := 9;
  constant c_SLAVE_PWM          : integer := 10;
  constant c_SLAVE_HWIU         : integer := 11;

  constant c_cnx_base_addr : t_wishbone_address_array(c_NUM_WB_SLAVES-1 downto 0) :=
    (
      x"00057800",                      -- HW Info Unit
      x"00057000",                      -- PWM Controller
      x"00056000",                      -- Sensors-I2C
      x"00055000",                      -- MBL-I2C1
      x"00054000",                      -- MBL-I2C0
=======
  constant c_SLAVE_I2C          : integer := 7;
  constant c_SLAVE_PWM          : integer := 8;
  constant c_SLAVE_TRU          : integer := 9;
  constant c_SLAVE_TATSU        : integer := 10;
  constant c_SLAVE_PSTATS       : integer := 11;
  constant c_SLAVE_HWDU         : integer := 12;
  --constant c_SLAVE_DUMMY        : integer := 13;

  constant c_cnx_base_addr : t_wishbone_address_array(c_NUM_WB_SLAVES-1 downto 0) :=
    (
      --x"00070000",                      -- Dummy counters
      x"00059000",                      -- HWDU
      x"00058000",                      -- PStats counters
      x"00057000",                      -- TATSU
      x"00056000",                      -- TRU
      x"00055000",                      -- PWM Controller
      x"00054000",                      -- I2C (0, 1, Sensors)
>>>>>>> f1c9d65d
      x"00053000",                      -- GPIO
      x"00060000",                      -- RTU
      x"00051000",                      -- TXTsu
      x"00050000",                      -- VIC
      x"00030000",                      -- Endpoint 0 (following endpoints will
                                        -- be at 0x30000 + N * 0x400)
      x"00020000",                      -- NIC
      x"00000000");                     -- RT Subsys 

  constant c_cnx_base_mask : t_wishbone_address_array(c_NUM_WB_SLAVES-1 downto 0) :=
<<<<<<< HEAD
    (x"000ff800",
     x"000ff800",
=======
    (--x"000ff000",
     x"000ff000",
     x"000ff000",
     x"000ff000",
>>>>>>> f1c9d65d
     x"000ff000",
     x"000ff000",
     x"000ff000",
     x"000ff000",
     x"000f0000",
     x"000ff000",
     x"000ff000",
     x"000f0000",
     x"000f0000",
     x"000e0000");

  function f_gen_endpoint_addresses return t_wishbone_address_array is
    variable tmp : t_wishbone_address_array(c_MAX_PORTS-1 downto 0);
  begin
    for i in 0 to c_MAX_PORTS-1 loop
      tmp(i) := std_logic_vector(to_unsigned(i * 1024, c_wishbone_address_width));
    end loop;  -- i
    return tmp;
  end f_gen_endpoint_addresses;

  function f_bool2int(x : boolean) return integer is
  begin
    if(x) then
      return 1;
    else
      return 0;
    end if;
  end f_bool2int;

  constant c_cnx_endpoint_addr : t_wishbone_address_array(c_MAX_PORTS-1 downto 0) :=
    f_gen_endpoint_addresses;
  constant c_cnx_endpoint_mask : t_wishbone_address_array(c_MAX_PORTS-1 downto 0) :=
    (others => x"0000FC00");

  signal cnx_slave_in  : t_wishbone_slave_in_array(0 downto 0);
  signal cnx_slave_out : t_wishbone_slave_out_array(0 downto 0);

  signal bridge_master_in  : t_wishbone_master_in;
  signal bridge_master_out : t_wishbone_master_out;

  signal cnx_master_in  : t_wishbone_master_in_array(c_NUM_WB_SLAVES-1 downto 0);
  signal cnx_master_out : t_wishbone_master_out_array(c_NUM_WB_SLAVES-1 downto 0);

  signal cnx_endpoint_in  : t_wishbone_master_in_array(c_MAX_PORTS-1 downto 0);
  signal cnx_endpoint_out : t_wishbone_master_out_array(c_MAX_PORTS-1 downto 0);

  -------------------------------------------------------------------------------
  -- Clocks
  -------------------------------------------------------------------------------

  signal clk_sys    : std_logic;
  signal clk_rx_vec : std_logic_vector(c_NUM_PORTS-1 downto 0);


-------------------------------------------------------------------------------
-- Fabric/Endpoint interconnect
-------------------------------------------------------------------------------

  signal endpoint_src_out : t_wrf_source_out_array(c_NUM_PORTS downto 0);
  signal endpoint_src_in  : t_wrf_source_in_array(c_NUM_PORTS downto 0);
  signal endpoint_snk_out : t_wrf_sink_out_array(c_NUM_PORTS downto 0);
  signal endpoint_snk_in  : t_wrf_sink_in_array(c_NUM_PORTS downto 0);

  signal dummy_snk_in  : t_wrf_sink_in_array(c_NUM_PORTS downto 0);
  signal dummy_src_in  : t_wrf_source_in_array(c_NUM_PORTS downto 0);
  signal dummy_src_out : t_wrf_source_out_array(c_NUM_PORTS downto 0);


  signal rtu_req                            : t_rtu_request_array(c_NUM_PORTS downto 0);
  signal rtu_rsp                            : t_rtu_response_array(c_NUM_PORTS downto 0);
  signal rtu_req_ack, rtu_full, rtu_rsp_ack, rtu_rq_abort, rtu_rsp_abort: std_logic_vector(c_NUM_PORTS downto 0);

-- System clock selection: 0 = startup clock, 1 = PLL clock
  signal sel_clk_sys, sel_clk_sys_int : std_logic;
  signal switchover_cnt               : unsigned(4 downto 0);

  signal rst_n_sys  : std_logic;
  signal pps_p_main : std_logic;

  signal txtsu_timestamps_ack : std_logic_vector(c_NUM_PORTS-1 downto 0);
  signal txtsu_timestamps     : t_txtsu_timestamp_array(c_NUM_PORTS-1 downto 0);
  signal tru_enabled          : std_logic;

  -- PSTAT: RMON counters
  signal rtu_events  : std_logic_vector(c_NUM_PORTS*c_RTU_EVENTS  -1 downto 0);  --
  signal ep_events   : std_logic_vector(c_NUM_PORTS*c_epevents_sz -1 downto 0);  --
  signal rmon_events : std_logic_vector(c_NUM_PORTS*c_ALL_EVENTS  -1 downto 0);  --

  --TEMP
  signal dummy_events : std_logic_vector(c_NUM_PORTS*2-1 downto 0);

  -----------------------------------------------------------------------------
  -- Component declarations
  -----------------------------------------------------------------------------

  signal vic_irqs : std_logic_vector(c_NUM_IRQS-1 downto 0);
  type t_trig is array(integer range <>) of std_logic_vector(31 downto 0);

  signal control0                   : std_logic_vector(35 downto 0);
  signal trig0, trig1, trig2, trig3 : t_trig(7 downto 0);--std_logic_vector(31 downto 0);
  signal t0, t1, t2, t3             : std_logic_vector(31 downto 0);
  signal rst_n_periph               : std_logic;
  signal link_kill                  : std_logic_vector(c_NUM_PORTS-1 downto 0);

 



  function f_fabric_2_slv (
    in_i : t_wrf_sink_in;
    in_o : t_wrf_sink_out) return std_logic_vector is
    variable tmp : std_logic_vector(31 downto 0);
  begin
    tmp(15 downto 0)  := in_i.dat;
    tmp(17 downto 16) := in_i.adr;
    tmp(19 downto 18) := in_i.sel;
    tmp(20)           := in_i.cyc;
    tmp(21)           := in_i.stb;
    tmp(22)           := in_i.we;
    tmp(23)           := in_o.ack;
    tmp(24)           := in_o.stall;
    tmp(25)           := in_o.err;
    tmp(26)           := in_o.rty;
    return tmp;
  end f_fabric_2_slv;

  function f_swc_ratio return integer is
  begin
    if(g_num_ports < 12) then
      return 4;
    else
      return 6;
    end if;
  end f_swc_ratio;


  signal cpu_irq_n            : std_logic;
  signal pps_csync, pps_valid : std_logic;



  component chipscope_icon
    port (
      CONTROL0 : inout std_logic_vector(35 downto 0));
  end component;

  component chipscope_ila
    port (
      CONTROL : inout std_logic_vector(35 downto 0);
      CLK     : in    std_logic;
      TRIG0   : in    std_logic_vector(31 downto 0);
      TRIG1   : in    std_logic_vector(31 downto 0);
      TRIG2   : in    std_logic_vector(31 downto 0);
      TRIG3   : in    std_logic_vector(31 downto 0));
  end component;

  signal gpio_out : std_logic_vector(c_NUM_GPIO_PINS-1 downto 0);
  signal gpio_in  : std_logic_vector(c_NUM_GPIO_PINS-1 downto 0);
  signal dummy    : std_logic_vector(c_NUM_GPIO_PINS-1 downto 0);

  -----------------------------------------------------------------------------
  -- TRU stuff
  -----------------------------------------------------------------------------
  signal tru_req    : t_tru_request;
  signal tru_resp   : t_tru_response;    
  signal rtu2tru    : t_rtu2tru;
  signal ep2tru     : t_ep2tru_array(g_num_ports-1 downto 0);
  signal tru2ep     : t_tru2ep_array(g_num_ports-1 downto 0);
  signal swc2tru_req: t_global_pause_request; -- for pause
  -----------------------------------------------------------------------------
  -- Time-Aware Traffic Shaper
  -----------------------------------------------------------------------------

  signal tm_utc              : std_logic_vector(39 downto 0);
  signal tm_cycles           : std_logic_vector(27 downto 0);
  signal tm_time_valid       : std_logic;
  signal shaper_request      : t_global_pause_request;
  signal shaper_drop_at_hp_ena : std_logic;
  signal   fc_rx_pause       : t_pause_request_array(g_num_ports+1-1 downto 0);
  constant c_zero_pause      : t_pause_request        :=('0',x"0000", x"00");
  constant c_zero_gl_pause   : t_global_pause_request :=('0',x"0000", x"00",(others=>'0'));
  signal global_pause        : t_global_pause_request_array(c_NUM_GL_PAUSE-1 downto 0);

  signal dbg_n_regs          : std_logic_vector(c_DBG_N_REGS*32 -1 downto 0);
  
  type t_ep_dbg_data_array   is array(integer range <>) of std_logic_vector(15 downto 0);
  type t_ep_dbg_k_array      is array(integer range <>) of std_logic_vector(1 downto 0);
  type t_ep_dbg_rx_buf_array is array(integer range <>) of std_logic_vector(7 downto 0);
  type t_ep_dbg_fab_pipes_array is array(integer range <>) of std_logic_vector(63 downto 0);
  type t_ep_dbg_tx_pcs_array is array(integer range <>) of std_logic_vector(5+4 downto 0);

  signal ep_dbg_data_array   : t_ep_dbg_data_array(g_num_ports-1 downto 0);
  signal ep_dbg_k_array      : t_ep_dbg_k_array(g_num_ports-1 downto 0);
  signal ep_dbg_rx_buf_array : t_ep_dbg_rx_buf_array(g_num_ports-1 downto 0);
  signal ep_dbg_fab_pipes_array : t_ep_dbg_fab_pipes_array(g_num_ports-1 downto 0);
  signal ep_dbg_tx_pcs_wr_array : t_ep_dbg_tx_pcs_array(g_num_ports-1 downto 0);
  signal ep_dbg_tx_pcs_rd_array : t_ep_dbg_tx_pcs_array(g_num_ports-1 downto 0);
  signal dbg_chps_id          : std_logic_vector(7 downto 0);
  
begin



  --CS_ICON : chipscope_icon
  --  port map (
  --   CONTROL0 => CONTROL0);
  --CS_ILA : chipscope_ila
  --  port map (
  --    CONTROL => CONTROL0,

  --    CLK     => clk_sys,
  --    TRIG0   => TRIG0,
  --    TRIG1   => TRIG1,
  --    TRIG2   => TRIG2,
  --    TRIG3   => TRIG3);


  cnx_slave_in(0) <= cpu_wb_i;
  cpu_wb_o        <= cnx_slave_out(0);

  --TRIG0 <= cpu_wb_i.adr;
  --TRIG1 <= cpu_wb_i.dat;
  --TRIG3 <= cnx_slave_out(0).dat;
  --TRIG2(0) <= cpu_wb_i.cyc;
  --TRIG2(1) <= cpu_wb_i.stb;
  --TRIG2(2) <= cpu_wb_i.we;
  --TRIG2(3) <= cnx_slave_out(0).stall;
  --TRIG2(4) <= cnx_slave_out(0).ack;

  U_Sys_Clock_Mux : BUFGMUX
    generic map (
      CLK_SEL_TYPE => "SYNC")
    port map (
      O  => clk_sys,
      I0 => clk_startup_i,
      I1 => clk_ref_i,                  -- both are 62.5 MHz
      S  => sel_clk_sys_int);



  U_Intercon : xwb_crossbar
    generic map (
      g_num_masters => 1,
      g_num_slaves  => c_NUM_WB_SLAVES,
      g_registered  => true,
      g_address     => c_cnx_base_addr,
      g_mask        => c_cnx_base_mask)
    port map (
      clk_sys_i => clk_sys,
      rst_n_i   => rst_n_sys,
      slave_i   => cnx_slave_in,
      slave_o   => cnx_slave_out,
      master_i  => cnx_master_in,
      master_o  => cnx_master_out);


  U_sync_reset : gc_sync_ffs
    port map (
      clk_i    => clk_sys,
      rst_n_i  => '1',
      data_i   => sys_rst_n_i,
      synced_o => rst_n_sys);

  p_gen_sel_clk_sys : process(sys_rst_n_i, clk_sys)
  begin
    if sys_rst_n_i = '0' then
      sel_clk_sys_int <= '0';
      switchover_cnt  <= (others => '0');
    elsif rising_edge(clk_sys) then
      if(switchover_cnt = "11111") then
        sel_clk_sys_int <= sel_clk_sys;
      else
        switchover_cnt <= switchover_cnt + 1;
      end if;
    end if;
  end process;


  U_RT_Subsystem : wrsw_rt_subsystem
    generic map (
      g_num_rx_clocks => c_NUM_PORTS,
      g_simulation    => g_simulation)
    port map (
      clk_ref_i           => clk_ref_i,
      clk_sys_i           => clk_sys,
      clk_dmtd_i          => clk_dmtd_i,
      clk_rx_i            => clk_rx_vec,
      clk_ext_i           => pll_status_i,  -- FIXME: UGLY HACK
      rst_n_i             => rst_n_sys,
      rst_n_o             => rst_n_periph,
      wb_i                => cnx_master_out(c_SLAVE_RT_SUBSYSTEM),
      wb_o                => cnx_master_in(c_SLAVE_RT_SUBSYSTEM),
      dac_helper_sync_n_o => dac_helper_sync_n_o,
      dac_helper_sclk_o   => dac_helper_sclk_o,
      dac_helper_data_o   => dac_helper_data_o,
      dac_main_sync_n_o   => dac_main_sync_n_o,
      dac_main_sclk_o     => dac_main_sclk_o,
      dac_main_data_o     => dac_main_data_o,
      uart_txd_o          => uart_txd_o,
      uart_rxd_i          => uart_rxd_i,

      pps_csync_o => pps_csync,
      pps_valid_o => pps_valid,
      pps_ext_i   => pps_i,
      pps_ext_o   => pps_o,

      sel_clk_sys_o => sel_clk_sys,

      tm_utc_o            => tm_utc, 
      tm_cycles_o         => tm_cycles, 
      tm_time_valid_o     => tm_time_valid, 

      pll_status_i  => '0',
      pll_mosi_o    => pll_mosi_o,
      pll_miso_i    => pll_miso_i,
      pll_sck_o     => pll_sck_o,
      pll_cs_n_o    => pll_cs_n_o,
      pll_sync_n_o  => pll_sync_n_o,
      pll_reset_n_o => pll_reset_n_o);

  U_IRQ_Controller : xwb_vic
    generic map (
      g_interface_mode      => PIPELINED,
      g_address_granularity => BYTE,
      g_num_interrupts      => c_NUM_IRQS)
    port map (
      clk_sys_i    => clk_sys,
      rst_n_i      => rst_n_sys,
      slave_i      => cnx_master_out(c_SLAVE_VIC),
      slave_o      => cnx_master_in(c_SLAVE_VIC),
      irqs_i       => vic_irqs,
      irq_master_o => cpu_irq_n_o);

  gen_network_stuff : if(g_without_network = false) generate
    
    U_Nic : xwrsw_nic
      generic map (
        g_interface_mode      => PIPELINED,
        g_address_granularity => BYTE,
        g_port_mask_bits      => c_NUM_PORTS+1)
      port map (
        clk_sys_i           => clk_sys,
        rst_n_i             => rst_n_sys,
        snk_i               => endpoint_snk_in(c_NUM_PORTS),
        snk_o               => endpoint_snk_out(c_NUM_PORTS),
        src_i               => endpoint_src_in(c_NUM_PORTS),
        src_o               => endpoint_src_out(c_NUM_PORTS),
        rtu_dst_port_mask_o => rtu_rsp(c_NUM_PORTS).port_mask(c_NUM_PORTS downto 0),
        rtu_prio_o          => rtu_rsp(c_NUM_PORTS).prio,
        rtu_drop_o          => rtu_rsp(c_NUM_PORTS).drop,
        rtu_rsp_valid_o     => rtu_rsp(c_NUM_PORTS).valid,
        rtu_rsp_ack_i       => rtu_rsp_ack(c_NUM_PORTS),
        wb_i                => cnx_master_out(c_SLAVE_NIC),
        wb_o                => cnx_master_in(c_SLAVE_NIC));
  
    rtu_rsp(c_NUM_PORTS).hp <= '0';
    fc_rx_pause(c_NUM_PORTS)       <= c_zero_pause; -- no pause for NIC  
    
    U_Endpoint_Fanout : xwb_crossbar
      generic map (
        g_num_masters => 1,
        g_num_slaves  => c_MAX_PORTS,
        g_registered  => true,
        g_address     => c_cnx_endpoint_addr,
        g_mask        => c_cnx_endpoint_mask)
      port map (
        clk_sys_i  => clk_sys,
        rst_n_i    => rst_n_sys,
        slave_i(0) => cnx_master_out(c_SLAVE_ENDPOINTS),
        slave_o(0) => cnx_master_in(c_SLAVE_ENDPOINTS),
        master_i   => cnx_endpoint_in,
        master_o   => cnx_endpoint_out);


    gen_endpoints_and_phys : for i in 0 to c_NUM_PORTS-1 generate
      U_Endpoint_X : xwr_endpoint
        generic map (
          g_interface_mode      => PIPELINED,
          g_address_granularity => BYTE,
          g_simulation          => g_simulation,
          g_tx_force_gap_length => 0,
          g_pcs_16bit           => true,
          g_rx_buffer_size      => 1024,
          g_with_rx_buffer      => true,
          g_with_flow_control   => false,-- useless: flow control commented out 
          g_with_timestamper    => true,
          g_with_dpi_classifier => true,
          g_with_vlans          => true,
          g_with_rtu            => true,
          g_with_leds           => true,
          g_with_dmtd           => false,
          g_with_packet_injection => true,
          g_use_new_rxcrc       => true,
          g_use_new_txcrc       => true)
        port map (
          clk_ref_i  => clk_ref_i,
          clk_sys_i  => clk_sys,
          clk_dmtd_i => clk_dmtd_i,
          rst_n_i    => rst_n_periph,

          pps_csync_p1_i => pps_csync,
          pps_valid_i    => pps_valid,

          phy_rst_o          => phys_o(i).rst,
          phy_loopen_o       => phys_o(i).loopen,
          phy_enable_o       => phys_o(i).enable,
          phy_ref_clk_i      => phys_i(i).ref_clk,
          phy_tx_data_o      => ep_dbg_data_array(i), -- phys_o(i).tx_data, --
          phy_tx_k_o         => ep_dbg_k_array(i),    -- phys_o(i).tx_k,    -- 
          phy_tx_disparity_i => phys_i(i).tx_disparity,
          phy_tx_enc_err_i   => phys_i(i).tx_enc_err,
          phy_rx_data_i      => phys_i(i).rx_data,
          phy_rx_clk_i       => phys_i(i).rx_clk,
          phy_rx_k_i         => phys_i(i).rx_k,
          phy_rx_enc_err_i   => phys_i(i).rx_enc_err,
          phy_rx_bitslide_i  => phys_i(i).rx_bitslide,

          txtsu_port_id_o      => txtsu_timestamps(i).port_id(4 downto 0),
          txtsu_frame_id_o     => txtsu_timestamps(i).frame_id,
          txtsu_ts_value_o     => txtsu_timestamps(i).tsval,
          txtsu_ts_incorrect_o => txtsu_timestamps(i).incorrect,
          txtsu_stb_o          => txtsu_timestamps(i).stb,
          txtsu_ack_i          => txtsu_timestamps_ack(i),

          rtu_full_i         => rtu_full(i),
          rtu_rq_strobe_p1_o => rtu_req(i).valid,
          rtu_rq_abort_o     => rtu_rq_abort(i),
          rtu_rq_smac_o      => rtu_req(i).smac,
          rtu_rq_dmac_o      => rtu_req(i).dmac,
          rtu_rq_prio_o      => rtu_req(i).prio,
          rtu_rq_vid_o       => rtu_req(i).vid,
          rtu_rq_has_vid_o   => rtu_req(i).has_vid,
          rtu_rq_has_prio_o  => rtu_req(i).has_prio,

          src_o      => endpoint_src_out(i),
          src_i      => endpoint_src_in(i),
          snk_o      => endpoint_snk_out(i),
          snk_i      => endpoint_snk_in(i),
          wb_i       => cnx_endpoint_out(i),
          wb_o       => cnx_endpoint_in(i),

          ----- TRU stuff ------------
          pfilter_pclass_o     => ep2tru(i).pfilter_pclass,
          pfilter_drop_o       => ep2tru(i).pfilter_drop,
          pfilter_done_o       => ep2tru(i).pfilter_done,
          fc_tx_pause_req_i    => tru2ep(i).fc_pause_req,   -- we don't use it, use inject instead
          fc_tx_pause_delay_i  => tru2ep(i).fc_pause_delay, -- we don't use it, use inject instead
          fc_tx_pause_ready_o  => ep2tru(i).fc_pause_ready, -- we don't use it, use inject instead
          inject_req_i         => tru2ep(i).inject_req,
          inject_ready_o       => ep2tru(i).inject_ready,
          inject_packet_sel_i  => tru2ep(i).inject_packet_sel,
          inject_user_value_i  => tru2ep(i).inject_user_value,
          link_kill_i          => tru2ep(i).link_kill, --'0' , --link_kill(i), -- to change
          link_up_o            => ep2tru(i).status,
          ------ PAUSE to SWcore  ------------
          fc_rx_pause_start_p_o   => fc_rx_pause(i).req,  
          fc_rx_pause_quanta_o    => fc_rx_pause(i).quanta,    
          fc_rx_pause_prio_mask_o => fc_rx_pause(i).classes, 
          ----------------------------

          rmon_events_o => ep_events((i+1)*c_epevents_sz-1 downto i*c_epevents_sz),

          led_link_o => led_link_o(i),
          led_act_o  => led_act_o(i)
          );

          phys_o(i).tx_data <= ep_dbg_data_array(i);
          phys_o(i).tx_k    <= ep_dbg_k_array(i);

      txtsu_timestamps(i).port_id(5) <= '0';
      
      ------- TEMP ---------
--       link_kill(i)                <= not tru2ep(i).ctrlWr; 
--       tru2ep(i).fc_pause_req      <= '0';
--       tru2ep(i).fc_pause_delay    <= (others =>'0');
--       tru2ep(i).inject_req        <= '0';
--       tru2ep(i).inject_packet_sel <= (others => '0');
--       tru2ep(i).inject_user_value <= (others => '0');
--       ep2tru(i).rx_pck            <= '0';
--       ep2tru(i).rx_pck_class      <= (others => '0');
      ---------------------------

      clk_rx_vec(i) <= phys_i(i).rx_clk;

    end generate gen_endpoints_and_phys;

    gen_terminate_unused_eps : for i in c_NUM_PORTS to c_MAX_PORTS-1 generate
      cnx_endpoint_in(i).ack   <= '1';
      cnx_endpoint_in(i).stall <= '0';
      cnx_endpoint_in(i).dat   <= x"deadbeef";
      cnx_endpoint_in(i).err   <= '0';
      cnx_endpoint_in(i).rty   <= '0';
      --txtsu_timestamps(i).valid <= '0';
    end generate gen_terminate_unused_eps;

--     gen_txtsu_debug : for i in 0 to c_NUM_PORTS-1 generate
--       TRIG0(i) <= txtsu_timestamps(i).stb;
--       trig1(i) <= txtsu_timestamps_ack(i);
--       trig2(0) <= vic_irqs(0);
--       trig2(1) <= vic_irqs(1);
--       trig2(2) <= vic_irqs(2);
--     end generate gen_txtsu_debug;

    U_Swcore : xswc_core
      generic map (
        g_prio_num                        => 8,
        g_output_queue_num                => 8,
        g_max_pck_size                    => 10 * 1024,
        g_max_oob_size                    => 3,
        g_num_ports                       => g_num_ports+1,
        g_pck_pg_free_fifo_size           => 512,
        g_input_block_cannot_accept_data  => "drop_pck",
        g_output_block_per_queue_fifo_size=> 64,
        g_wb_data_width                   => 16,
        g_wb_addr_width                   => 2,
        g_wb_sel_width                    => 2,
        g_wb_ob_ignore_ack                => false,
        g_mpm_mem_size                    => 65536, --test: 61440,--old: 65536,
        g_mpm_page_size                   => 64,    --test:    60,--old: 64,
        g_mpm_ratio                       => 8,     --test:    10,--old: 8,  --f_swc_ratio,  --2
        g_mpm_fifo_size                   => 8,
        g_mpm_fetch_next_pg_in_advance    => false,
        g_drop_outqueue_head_on_full      => true,
        g_num_global_pause                => c_NUM_GL_PAUSE,
        g_num_dbg_vector_width            => c_DBG_V_SWCORE)
      port map (
        clk_i          => clk_sys,
        clk_mpm_core_i => clk_aux_i,
        rst_n_i        => rst_n_periph,

        src_i => endpoint_snk_out,
        src_o => endpoint_snk_in,
        snk_i => endpoint_src_out,
        snk_o => endpoint_src_in,

        shaper_drop_at_hp_ena_i   => shaper_drop_at_hp_ena,
        
        -- pause stuff
        global_pause_i            => global_pause,
        perport_pause_i           => fc_rx_pause,

        dbg_o     => dbg_n_regs(32+c_DBG_V_SWCORE-1 downto 32), 
        
        rtu_rsp_i       => rtu_rsp,
        rtu_ack_o       => rtu_rsp_ack,
        rtu_abort_o     =>rtu_rsp_abort-- open --rtu_rsp_abort
        );
     
    -- SWcore global pause nr=0 assigned to TRU
    global_pause(0)          <= swc2tru_req;

    -- SWcore global pause nr=1 assigned to TATSU
    global_pause(1)          <= shaper_request; 
    
    -- NIC sink
    --TRIG0 <= f_fabric_2_slv(endpoint_snk_in(1), endpoint_snk_out(1));
    ---- NIC source
    --TRIG1 <= f_fabric_2_slv(endpoint_src_out(1), endpoint_src_in(1));
    ---- NIC sink
    --TRIG2 <= f_fabric_2_slv(endpoint_snk_in(2), endpoint_snk_out(2));
    ---- NIC source
    --TRIG3 <= f_fabric_2_slv(endpoint_src_out(2), endpoint_src_in(2));
    --TRIG3(31) <= rst_n_periph;

    --TRIG2 <= rtu_rsp(c_NUM_PORTS).port_mask(31 downto 0);
    --TRIG3(0) <= rtu_rsp(c_NUM_PORTS).valid;
    --TRIG3(1) <= rtu_rsp_ack(c_NUM_PORTS);

   U_RTU : xwrsw_rtu_new
--   U_RTU : xwrsw_rtu
      generic map (
        g_prio_num                        => 8,
        g_interface_mode                  => PIPELINED,
        g_address_granularity             => BYTE,
        g_num_ports                       => g_num_ports,
        g_cpu_port_num                    => g_num_ports, -- g_num_ports-nt port is connected to CPU
        g_port_mask_bits                  => g_num_ports+1,
        g_handle_only_single_req_per_port => true,
        g_rmon_events_bits_pp             => c_RTU_EVENTS)
      port map (
        clk_sys_i  => clk_sys,
        rst_n_i    => rst_n_sys,--rst_n_periph,
        req_i      => rtu_req(g_num_ports-1 downto 0),
        req_full_o => rtu_full(g_num_ports-1 downto 0),
        rsp_o      => rtu_rsp(g_num_ports-1 downto 0),
        rsp_ack_i  => rtu_rsp_ack(g_num_ports-1 downto 0),
        rsp_abort_i=> rtu_rsp_abort(g_num_ports-1 downto 0), -- this is request from response receiving node
        rq_abort_i => rtu_rq_abort(g_num_ports-1 downto 0), -- this is request from requesting module
        ------ new TRU stuff ----------
        tru_req_o  => tru_req,
        tru_resp_i => tru_resp,
        rtu2tru_o  => rtu2tru,
        tru_enabled_i => tru_enabled,
        -------------------------------
        rmon_events_o => rtu_events,
        wb_i       => cnx_master_out(c_SLAVE_RTU),
        wb_o       => cnx_master_in(c_SLAVE_RTU));

    gen_TRU : if(g_with_TRU = true) generate
      U_TRU: xwrsw_tru
        generic map(     
          g_num_ports           => g_num_ports,
          g_tru_subentry_num    => 8,
          g_patternID_width     => 4,
          g_pattern_width       => g_num_ports,
          g_stableUP_treshold   => 100,
          g_pclass_number       => 8,
          g_mt_trans_max_fr_cnt => 1000,
          g_prio_width          => 3,
          g_pattern_mode_width  => 4,
          g_tru_entry_num       => 256,
          g_interface_mode      => PIPELINED,
          g_address_granularity => BYTE 
         )
        port map(
          clk_i               => clk_sys,
          rst_n_i             => rst_n_periph,
          req_i               => tru_req,
          resp_o              => tru_resp,
          rtu_i               => rtu2tru, 
          ep_i                => ep2tru,
          ep_o                => tru2ep,
          swc_block_oq_req_o  => swc2tru_req,
          enabled_o           => tru_enabled,
          wb_i                => cnx_master_out(c_SLAVE_TRU),
          wb_o                => cnx_master_in(c_SLAVE_TRU));

    end generate gen_TRU;    

    gen_no_TRU : if(g_with_TRU = false) generate
      swc2tru_req                    <= c_zero_gl_pause;
      tru2ep                         <= (others => c_tru2ep_zero);
      tru_resp                       <= c_tru_response_zero;
      tru_enabled                    <= '0';
      cnx_master_in(c_SLAVE_TRU).ack <= '1';
    end generate gen_no_TRU; 

    gen_TATSU: if(g_with_TATSU = true) generate
      U_TATSU:  xwrsw_tatsu
        generic map(     
          g_num_ports             => g_num_ports,
          g_simulation            => g_simulation,
          g_interface_mode        => PIPELINED,
          g_address_granularity   => BYTE
          )
        port map(
          clk_sys_i               => clk_sys,
          clk_ref_i               => clk_ref_i,
          rst_n_i                 => rst_n_sys,

          shaper_request_o        => shaper_request,
          shaper_drop_at_hp_ena_o => shaper_drop_at_hp_ena,
          tm_utc_i                => tm_utc,
          tm_cycles_i             => tm_cycles,
          tm_time_valid_i         => tm_time_valid,
          wb_i                    => cnx_master_out(c_SLAVE_TATSU),
          wb_o                    => cnx_master_in(c_SLAVE_TATSU)
        );

    end generate gen_TATSU;
    
    gen_no_TATSU: if(g_with_TATSU = false) generate
      shaper_request                            <= c_zero_gl_pause;
      shaper_drop_at_hp_ena                     <= '0';
      cnx_master_in(c_SLAVE_TATSU).ack          <= '1';
    end generate gen_no_TATSU;

  end generate gen_network_stuff;

  gen_no_network_stuff : if(g_without_network = true) generate
    gen_dummy_resets : for i in 0 to g_num_ports-1 generate
      phys_o(i).rst    <= not rst_n_periph;
      phys_o(i).loopen <= '0';
    end generate gen_dummy_resets;
  end generate gen_no_network_stuff;

  U_Tx_TSU : xwrsw_tx_tsu
    generic map (
      g_num_ports           => c_NUM_PORTS,
      g_interface_mode      => PIPELINED,
      g_address_granularity => BYTE)
    port map (
      clk_sys_i        => clk_sys,
      rst_n_i          => rst_n_periph,
      timestamps_i     => txtsu_timestamps,
      timestamps_ack_o => txtsu_timestamps_ack,
      wb_i             => cnx_master_out(c_SLAVE_TXTSU),
      wb_o             => cnx_master_in(c_SLAVE_TXTSU));


  --TRIG2(15 downto 0) <= txtsu_timestamps(0).frame_id;
  --TRIG2(21 downto 16) <= txtsu_timestamps(0).port_id;
  --TRIG2(22) <= txtsu_timestamps(0).valid;
  
  U_GPIO : xwb_gpio_port
    generic map (
      g_interface_mode         => PIPELINED,
      g_address_granularity    => BYTE,
      g_num_pins               => c_NUM_GPIO_PINS,
      g_with_builtin_tristates => false)
    port map (
      clk_sys_i  => clk_sys,
      rst_n_i    => rst_n_periph,
      slave_i    => cnx_master_out(c_SLAVE_GPIO),
      slave_o    => cnx_master_in(c_SLAVE_GPIO),
      gpio_b     => dummy,
      gpio_out_o => gpio_out,
      gpio_in_i  => gpio_in);

  uart_sel_o <= gpio_out(0);


  gpio_o(0) <= gpio_out(0);
  gpio_in(0) <= gpio_i(0);

  U_MiniBackplane_I2C : xwb_i2c_master
    generic map (
      g_interface_mode      => PIPELINED,
      g_address_granularity => BYTE,
      g_num_interfaces      => 3)
    port map (
      clk_sys_i    => clk_sys,
      rst_n_i      => rst_n_periph,
      slave_i      => cnx_master_out(c_SLAVE_I2C),
      slave_o      => cnx_master_in(c_SLAVE_I2C),
      desc_o       => open,
      scl_pad_i    => i2c_scl_i,
      scl_pad_o    => i2c_scl_o,
      scl_padoen_o => i2c_scl_oen_o,
      sda_pad_i    => i2c_sda_i,
      sda_pad_o    => i2c_sda_o,
      sda_padoen_o => i2c_sda_oen_o);

  --=====================================--
  --               PSTATS                --
  --=====================================--
  gen_PSTATS: if(g_with_PSTATS = true) generate
    U_PSTATS : xwrsw_pstats
      generic map(
        g_interface_mode      => PIPELINED,
        g_address_granularity => BYTE,
        g_nports => c_NUM_PORTS,
        g_cnt_pp => c_ALL_EVENTS,
        g_cnt_pw => 4)
      port map(
        rst_n_i => rst_n_periph,
        clk_i   => clk_sys,
  
        events_i => rmon_events,
  
        wb_i  => cnx_master_out(c_SLAVE_PSTATS),
        wb_o  => cnx_master_in(c_SLAVE_PSTATS));
 
  end generate;

  gen_no_PSTATS: if(g_with_PSTATS = false) generate
    cnx_master_in(c_SLAVE_PSTATS).ack <= '1';
    cnx_master_in(c_SLAVE_PSTATS).int <= '0';
  end generate;

  gen_events_assemble : for i in 0 to c_NUM_PORTS-1 generate
    rmon_events((i+1)*c_ALL_EVENTS-1 downto i*c_ALL_EVENTS) <= 
                std_logic(tru_resp.respMask(i) and tru_resp.valid)     &
                rtu_events((i+1)*c_RTU_EVENTS-1 downto i*c_RTU_EVENTS) &
                ep_events ((i+1)*c_epevents_sz-1 downto i*c_epevents_sz);
  end generate gen_events_assemble;

  --=====================================--
  --               HWDU                  --
  --=====================================--
  gen_HWDU: if(g_with_HWDU = true) generate
    U_HWDU : xwrsw_hwdu
      generic map(
        g_interface_mode      => PIPELINED,
        g_address_granularity => BYTE,
        g_nregs               => c_DBG_N_REGS)
      port map(
        rst_n_i => rst_n_periph,
        clk_i   => clk_sys,

        dbg_regs_i  => dbg_n_regs,
        dbg_chps_id_o => dbg_chps_id,
        wb_i  => cnx_master_out(c_SLAVE_HWDU),
        wb_o  => cnx_master_in(c_SLAVE_HWDU));

        dbg_n_regs(  32-1 downto 0)                 <= c_GW_VERSION;
--         dbg_n_regs(2*32-1 downto c_DBG_V_SWCORE+32) <= (others=>'0');
    end generate;
    gen_no_HWDU: if(g_with_HWDU = false) generate
      cnx_master_in(c_SLAVE_HWDU).ack   <= '1';
      cnx_master_in(c_SLAVE_HWDU).dat   <= c_GW_VERSION;--x"deadbeef";
      cnx_master_in(c_SLAVE_HWDU).err   <= '0';
      cnx_master_in(c_SLAVE_HWDU).stall <= '0';
      cnx_master_in(c_SLAVE_HWDU).rty   <= '0';
      dbg_chps_id                       <= (others =>'0');
    end generate;


  -- debugging for RMONS, not to be included into final release
  --gen_dummy_rmon: if(c_DUMMY_RMON = true) generate
  --  U_DUMMY: dummy_rmon
  --    generic map(
  --      g_interface_mode => PIPELINED,
  --      g_address_granularity => BYTE,
  --      g_nports => c_NUM_PORTS,
  --      g_cnt_pp => 2)
  --    port map(
  --      rst_n_i => rst_n_periph,
  --      clk_i   => clk_sys,
  --      events_i  => dummy_events,
  --      wb_i  => cnx_master_out(c_SLAVE_DUMMY),
  --      wb_o  => cnx_master_in(c_SLAVE_DUMMY));

  --  gen_dummy_events_assemble : for i in 0 to c_NUM_PORTS-1 generate
  --    dummy_events((i+1)*2-1 downto i*2) <= rmon_events((i+1)*c_epevents_sz-1 downto (i+1)*c_epevents_sz-2);
  --  end generate gen_dummy_events_assemble;   

  --end generate gen_dummy_rmon;
  --  
  --gen_no_dummy_rmon: if(c_DUMMY_RMON = false) generate
  --  cnx_master_in(c_SLAVE_DUMMY).ack <= '1';
  --end generate gen_no_dummy_rmon;

  -----------------------------------------------------------------------------
  -- PWM Controlle for mini-backplane fan drive
  -----------------------------------------------------------------------------
  
  U_PWM_Controller : xwb_simple_pwm
    generic map (
      g_num_channels        => 2,
<<<<<<< HEAD
      g_default_period      => 255,
      g_default_presc       => 30,
      g_default_val         => 255,
=======
      g_regs_size           => 8,
>>>>>>> f1c9d65d
      g_interface_mode      => PIPELINED,
      g_address_granularity => BYTE)
    port map (
      clk_sys_i => clk_sys,
      rst_n_i   => rst_n_periph,
      slave_i   => cnx_master_out(c_SLAVE_PWM),
      slave_o   => cnx_master_in(c_SLAVE_PWM),
      pwm_o(0)  => mb_fan1_pwm_o,
      pwm_o(1)  => mb_fan2_pwm_o);

  -----------------------------------------------------------------------------
  -- Interrupt assignment
  -----------------------------------------------------------------------------
  
  vic_irqs(0)           <= cnx_master_in(c_SLAVE_NIC).int;
  vic_irqs(1)           <= cnx_master_in(c_SLAVE_TXTSU).int;
  vic_irqs(2)           <= cnx_master_in(c_SLAVE_RTU).int;
  vic_irqs(3)           <= cnx_master_in(c_SLAVE_PSTATS).int;

-------------------------------------------------------------------------------
-- Various constant-driven I/Os
-------------------------------------------------------------------------------

  clk_en_o          <= '0';
  clk_sel_o         <= '0';
  clk_dmtd_divsel_o <= '1';             -- choose 62.5 MHz DDMTD clock
  clk_sys_o         <= clk_sys;
<<<<<<< HEAD

  -----------------------------------------------------------------------------
  -- Hardware Info Unit providing firmware version for software
  -----------------------------------------------------------------------------
  U_HWIU: xwrsw_hwiu
    generic map(
      g_interface_mode => PIPELINED,
      g_address_granularity => BYTE,
      g_ver_major => 3,
      g_ver_minor => 3,
      g_build     => 1)
    port map(
      rst_n_i => rst_n_periph,
      clk_i   => clk_sys,
      wb_i    => cnx_master_out(c_SLAVE_HWIU),
      wb_o    => cnx_master_in(c_SLAVE_HWIU));
=======
--   
--  CS_ICON : chipscope_icon
--   port map (
--    CONTROL0 => CONTROL0);
--  CS_ILA : chipscope_ila
--   port map (
--     CONTROL => CONTROL0,
--     CLK     => clk_sys, --phys_i(0).rx_clk,
--     TRIG0   => T0,
--     TRIG1   => T1,
--     TRIG2   => T2,
--     TRIG3   => T3);
--
--     T0   <= TRIG0(to_integer(unsigned(dbg_chps_id)));
--     T1   <= TRIG1(to_integer(unsigned(dbg_chps_id)));
--     T2   <= TRIG2(to_integer(unsigned(dbg_chps_id)));
--     T3   <= TRIG3(to_integer(unsigned(dbg_chps_id)));

  --------------------------- dbg_epj
--   TRIG0(15    downto   0) <= phys_i(0).rx_data;
--   TRIG0(17    downto  16) <= phys_i(0).rx_k;
--   TRIG0(              18) <= phys_i(0).rx_enc_err;
--   TRIG0(23    downto  19) <= phys_i(0).rx_bitslide;
--   TRIG0(31    downto  24) <= ep_dbg_rx_buf_array(0);
-- 
--   TRIG1(15    downto   0) <= phys_i(7).rx_data;
--   TRIG1(17    downto  16) <= phys_i(7).rx_k;
--   TRIG1(              18) <= phys_i(7).rx_enc_err;
--   TRIG1(23    downto  19) <= phys_i(7).rx_bitslide;
--   TRIG1(31    downto  24) <= ep_dbg_rx_buf_array(7);
-- 
--   TRIG2(15    downto   0) <= ep_dbg_data_array(0);
--   TRIG2(17    downto  16) <= ep_dbg_k_array(0);
--   TRIG2(              18) <= phys_i(0).tx_enc_err;
--   TRIG2(              19) <= phys_i(0).tx_disparity;
--   TRIG2(29    downto  20) <= dbg_n_regs(41 downto 32) ; -- unknow resources
-- 
--   TRIG3(15    downto   0) <= ep_dbg_data_array(7);
--   TRIG3(17    downto  16) <= ep_dbg_k_array(7);
--   TRIG3(              18) <= phys_i(7).tx_enc_err;
--   TRIG3(              19) <= phys_i(7).tx_disparity;
--   TRIG3(29    downto  20) <= dbg_n_regs(61 downto 52) ; -- normal resources

--   ----------------------------- dbg_epj.v2
--   TRIG0(1)(15    downto   0) <= phys_i(0).rx_data;
--   TRIG0(1)(17    downto  16) <= phys_i(0).rx_k;
--   TRIG0(1)(              18) <= phys_i(0).rx_enc_err;
--   TRIG0(1)(23    downto  19) <= phys_i(0).rx_bitslide;
--   TRIG0(1)(31    downto  24) <= ep_dbg_rx_buf_array(0);
-- 
--   TRIG1(1)(29    downto   0) <= ep_dbg_fab_pipes_array(0)(29 downto 0); -- rx_path
-- 
--   TRIG2(1)(11    downto   0) <= ep_dbg_fab_pipes_array(7)(43 downto 32); -- tx_path
--   TRIG2(1)(29    downto  20) <= dbg_n_regs(41 downto 32) ; -- unknow resources
-- 
--   TRIG3(1)(15    downto   0) <= ep_dbg_data_array(7);
--   TRIG3(1)(17    downto  16) <= ep_dbg_k_array(7);
--   TRIG3(1)(              18) <= phys_i(7).tx_enc_err;
--   TRIG3(1)(              19) <= phys_i(7).tx_disparity;
--   TRIG3(1)(29    downto  20) <= dbg_n_regs(61 downto 52) ; -- normal resources

--   ----------------------------- dbg_epj.v3
--   TRIG0(15    downto   0) <= phys_i(0).rx_data;
--   TRIG0(17    downto  16) <= phys_i(0).rx_k;
--   TRIG0(              18) <= phys_i(0).rx_enc_err;
--   TRIG0(23    downto  19) <= phys_i(0).rx_bitslide;
--   TRIG0(31    downto  24) <= ep_dbg_rx_buf_array(0);
-- 
--   TRIG1(15    downto   0) <= endpoint_src_out(0).dat;
--   TRIG1(17    downto  16) <= endpoint_src_out(0).adr;
--   TRIG1(              18) <= endpoint_src_out(0).cyc;
--   TRIG1(              19) <= endpoint_src_out(0).stb;
--   TRIG1(              20) <= endpoint_src_out(0).stb;
--   TRIG1(              21) <= endpoint_src_in(0).stall;
--   TRIG1(              22) <= endpoint_src_in(0).ack;
--   TRIG1(              23) <= endpoint_src_in(0).err;
--   TRIG1(31    downto  24) <= ep_dbg_rx_buf_array(7);
-- 
-- 
--   TRIG2(15    downto   0) <= endpoint_snk_in(0).dat;
--   TRIG2(17    downto  16) <= endpoint_snk_in(0).adr;
--   TRIG2(              18) <= endpoint_snk_in(0).cyc;
--   TRIG2(              19) <= endpoint_snk_in(0).stb;
--   TRIG2(              20) <= endpoint_snk_in(0).stb;
--   TRIG2(              21) <= endpoint_snk_out(0).stall;
--   TRIG2(              22) <= endpoint_snk_out(0).ack;
--   TRIG2(              23) <= endpoint_snk_out(0).err;
--   TRIG2(31    downto  24) <= dbg_n_regs(39 downto 32) ; -- unknow resources
-- 
--   TRIG3(15    downto   0) <= ep_dbg_data_array(7);
--   TRIG3(17    downto  16) <= ep_dbg_k_array(7);
--   TRIG3(              18) <= phys_i(7).tx_enc_err;
--   TRIG3(              19) <= phys_i(7).tx_disparity;
--   TRIG3(29    downto  20) <= dbg_n_regs(61 downto 52) ; -- normal resources

--   ----------------------------- dbg_epj.v4
--   TRIG0(15    downto   0) <= phys_i(0).rx_data;
--   TRIG0(17    downto  16) <= phys_i(0).rx_k;
--   TRIG0(              18) <= phys_i(0).rx_enc_err;
--   TRIG0(23    downto  19) <= phys_i(0).rx_bitslide;
--   TRIG0(31    downto  24) <= ep_dbg_rx_buf_array(0);
-- 
--   TRIG1(15    downto   0) <= endpoint_src_out(0).dat;
--   TRIG1(              16) <= endpoint_src_out(0).cyc;
--   TRIG1(              17) <= endpoint_src_out(0).stb;
--   TRIG1(              18) <= endpoint_src_in(0).stall;
--   TRIG1(              19) <= endpoint_src_in(0).err;
--   TRIG1(25    downto  20) <= ep_dbg_tx_pcs_wr_array(7);
--   TRIG1(31    downto  26) <= ep_dbg_tx_pcs_rd_array(7);
-- 
-- 
--   TRIG2(15    downto   0) <= endpoint_snk_in(7).dat;
--   TRIG2(17    downto  16) <= endpoint_snk_in(7).adr;
--   TRIG2(              18) <= endpoint_snk_in(7).cyc;
--   TRIG2(              19) <= endpoint_snk_in(7).stb;
--   TRIG2(              20) <= endpoint_snk_in(7).stb;
--   TRIG2(              21) <= endpoint_snk_out(7).stall;
--   TRIG2(              22) <= endpoint_snk_out(7).ack;
--   TRIG2(              23) <= endpoint_snk_out(7).err;
--   TRIG2(31    downto  24) <= dbg_n_regs(39 downto 32) ; -- unknow resources
-- 
--   TRIG3(15    downto   0) <= ep_dbg_data_array(7);
--   TRIG3(17    downto  16) <= ep_dbg_k_array(7);
--   TRIG3(              18) <= phys_i(7).tx_enc_err;
--   TRIG3(              19) <= phys_i(7).tx_disparity;
--   TRIG3(29    downto  20) <= dbg_n_regs(61 downto 52) ; -- normal resources
-- 

  ----------------------------- dbg_epj.v6
--   TRIG0(15    downto   0) <= phys_i(0).rx_data;
--   TRIG0(17    downto  16) <= phys_i(0).rx_k;
--   TRIG0(              18) <= phys_i(0).rx_enc_err;
--   TRIG0(31    downto  22) <= ep_dbg_tx_pcs_wr_array(7);
-- 
--   TRIG1(15    downto   0) <= endpoint_src_out(0).dat;
--   TRIG1(              16) <= endpoint_src_out(0).cyc;
--   TRIG1(              17) <= endpoint_src_out(0).stb;
--   TRIG1(              18) <= endpoint_src_in(0).stall;
--   TRIG1(              19) <= endpoint_src_in(0).err;
--   TRIG1(31    downto  22) <= ep_dbg_tx_pcs_rd_array(7);
-- 
-- 
--   TRIG2(15    downto   0) <= endpoint_snk_in(7).dat;
--   TRIG2(17    downto  16) <= endpoint_snk_in(7).adr;
--   TRIG2(              18) <= endpoint_snk_in(7).cyc;
--   TRIG2(              19) <= endpoint_snk_in(7).stb;
--   TRIG2(              20) <= endpoint_snk_in(7).stb;
--   TRIG2(              21) <= endpoint_snk_out(7).stall;
--   TRIG2(              22) <= endpoint_snk_out(7).ack;
--   TRIG2(              23) <= endpoint_snk_out(7).err;
--   TRIG2(31    downto  24) <= dbg_n_regs(39 downto 32) ; -- unknow resources
-- 
--   TRIG3(15    downto   0) <= ep_dbg_data_array(7);
--   TRIG3(17    downto  16) <= ep_dbg_k_array(7);
--   TRIG3(              18) <= phys_i(7).tx_enc_err;
--   TRIG3(              19) <= phys_i(7).tx_disparity;
--   TRIG3(29    downto  20) <= dbg_n_regs(61 downto 52) ; -- normal resources


  ----------------------------- dbg_id0
  TRIG0(0)(15    downto   0) <= phys_i(0).rx_data;            
  TRIG0(0)(17    downto  16) <= phys_i(0).rx_k;
  TRIG0(0)(              18) <= phys_i(0).rx_enc_err;
  TRIG0(0)(20    downto  19) <= ep_dbg_k_array(7);

  TRIG0(0)(              24) <= endpoint_src_out(0).cyc;
  TRIG0(0)(              25) <= endpoint_src_out(0).stb;
  TRIG0(0)(              26) <= endpoint_src_in(0).stall;
  TRIG0(0)(              27) <= endpoint_src_in(0).err;
  TRIG0(0)(              28) <= endpoint_src_in(0).ack;
  TRIG0(0)(              29) <= endpoint_snk_in(7).cyc;
  TRIG0(0)(              30) <= endpoint_snk_in(7).stb;
  TRIG0(0)(              31) <= endpoint_snk_out(7).stall;


  TRIG1(0)(29    downto   0) <= ep_dbg_fab_pipes_array(0)(29 downto 0); -- rx_path
  TRIG1(0)(              30) <= endpoint_snk_out(7).ack;
  TRIG1(0)(              31) <= endpoint_snk_out(7).err;

  TRIG2(0)(11    downto   0) <= ep_dbg_fab_pipes_array(7)(41 downto 30); -- tx_path
  TRIG2(0)(29    downto  20) <= dbg_n_regs(41 downto 32) ; -- unknow resources
  TRIG2(0)(              30) <= phys_i(7).tx_enc_err;
  TRIG2(0)(              31) <= phys_i(7).tx_disparity;


  TRIG3(0)(15    downto   0) <= ep_dbg_data_array(7);
  TRIG3(0)(23    downto  16) <= endpoint_snk_in(7).dat(7 downto 0);
  
  gen_18P_out_blk_states: if(g_num_ports = 18 ) generate 
    TRIG3(0)(31    downto  24) <= dbg_n_regs(431 downto 424); --p7   for 18 ports: should be states of output block i SWcore
    TRIG3(1)(31    downto  24) <= dbg_n_regs(431 downto 424); --p7   for 18 ports: should be states of output block i SWcore
    TRIG3(2)(31    downto  24) <= dbg_n_regs(503 downto 496); --p16  for 18 ports: should be states of output block i SWcore
    TRIG3(3)(31    downto  24) <= dbg_n_regs(511 downto 504); --p17 for 18 ports: should be states of output block i SWcore
    TRIG3(4)(31    downto  24) <= dbg_n_regs(375 downto 368); --p0  for 18 ports: should be states of output block i SWcore
    TRIG3(5)(31    downto  24) <= dbg_n_regs(383 downto 376); --p1 for 18 ports: should be states of output block i SWcore
  end generate gen_18P_out_blk_states;
  gen_8P_out_blk_states: if(g_num_ports = 8 ) generate 
    TRIG3(0)(31    downto  24) <= dbg_n_regs(271 downto 264); -- for 8 ports: should be states of output block i SWcore
    TRIG3(1)(31    downto  24) <= dbg_n_regs(271 downto 264); -- for 8 ports: should be states of output block i SWcore
    TRIG3(4)(31    downto  24) <= dbg_n_regs(215 downto 208); --p0  for 18 ports: should be states of output block i SWcore
    TRIG3(5)(31    downto  24) <= dbg_n_regs(223 downto 216); --p1 for 18 ports: should be states of output block i SWcore

  end generate gen_8P_out_blk_states;

  ----------------------------- dbg_id1
  TRIG0(1)(15    downto   0) <= endpoint_snk_in(7).dat;             -- 0 -15
  TRIG0(1)(17    downto  16) <= endpoint_snk_in(7).adr(1 downto 0); -- 16-17
  TRIG0(1)(              18) <= endpoint_snk_out(7).ack;            -- 17
--   TRIG0(1)(20    downto  19) <= ep_dbg_k_array(7);
  TRIG0(1)(28    downto  19) <= ep_dbg_tx_pcs_rd_array(7);-- pcs new
--   TRIG0(1)(              28) <= endpoint_snk_out(7).err;
  TRIG0(1)(              29) <= endpoint_snk_in(7).cyc;             -- 29
  TRIG0(1)(              30) <= endpoint_snk_in(7).stb;             -- 30
  TRIG0(1)(              31) <= endpoint_snk_out(7).stall;          -- 31

  TRIG1(1)(21    downto   0) <= ep_dbg_fab_pipes_array(7)(63 downto 42); -- tx_path: 32 - 53
  TRIG1(1)(31    downto  22) <= ep_dbg_tx_pcs_wr_array(7);     -- pcs new: pcs tx write to FIFO  

  TRIG2(1)(11    downto   0) <= ep_dbg_fab_pipes_array(7)(41 downto 30); -- tx_path : 64- 75
  TRIG2(1)(29    downto  20) <= dbg_n_regs(41 downto 32) ; -- unknow resources
  TRIG2(1)(              30) <= phys_i(7).tx_enc_err;
  TRIG2(1)(              31) <= endpoint_snk_out(7).err;--phys_i(7).tx_disparity;

  TRIG3(1)(15    downto   0) <= ep_dbg_data_array(7);
  
  gen_18P_chip: if(g_num_ports = 18 ) generate
  ----------------------------- dbg_id2
    TRIG0(2)(15    downto   0) <= endpoint_snk_in(16).dat;
    TRIG0(2)(17    downto  16) <= endpoint_snk_in(16).adr(1 downto 0);
    TRIG0(2)(              18) <= endpoint_snk_out(16).ack;
    --TRIG0(2)(20    downto  19) <= ep_dbg_k_array(16);
    TRIG0(2)(28    downto  19) <= ep_dbg_tx_pcs_rd_array(16); -- pcs new
--     TRIG0(2)(              28) <= endpoint_snk_out(16).err;
    TRIG0(2)(              29) <= endpoint_snk_in(16).cyc;
    TRIG0(2)(              30) <= endpoint_snk_in(16).stb;
    TRIG0(2)(              31) <= endpoint_snk_out(16).stall;

    TRIG1(2)(21    downto   0) <= ep_dbg_fab_pipes_array(16)(63 downto 42);
    TRIG1(2)(31    downto  22) <= ep_dbg_tx_pcs_wr_array(16);     -- pcs new: pcs tx write to FIFO
   
    TRIG2(2)(11    downto   0) <= ep_dbg_fab_pipes_array(16)(41 downto 30); -- tx_path
    TRIG2(2)(29    downto  20) <= dbg_n_regs(41 downto 32) ; -- unknow resources
    TRIG2(2)(              30) <= phys_i(16).tx_enc_err;
    TRIG2(2)(              31) <= endpoint_snk_out(16).err;

    TRIG3(2)(15    downto   0) <= ep_dbg_data_array(16);

  ----------------------------- dbg_id3
    TRIG0(3)(15    downto   0) <= endpoint_snk_in(17).dat;
    TRIG0(3)(17    downto  16) <= endpoint_snk_in(17).adr(1 downto 0);
    TRIG0(3)(              18) <= endpoint_snk_out(17).ack;
--     TRIG0(3)(20    downto  19) <= ep_dbg_k_array(17);
    TRIG0(3)(28    downto  19) <= ep_dbg_tx_pcs_rd_array(17); -- pcs new
--     TRIG0(3)(              28) <= endpoint_snk_out(17).err;
    TRIG0(3)(              29) <= endpoint_snk_in(17).cyc;
    TRIG0(3)(              30) <= endpoint_snk_in(17).stb;
    TRIG0(3)(              31) <= endpoint_snk_out(17).stall;

    TRIG1(3)(21    downto   0) <= ep_dbg_fab_pipes_array(17)(63 downto 42);
    TRIG1(3)(31    downto  22) <= ep_dbg_tx_pcs_wr_array(17);     -- pcs new: pcs tx write to FIFO
  
    TRIG2(3)(11    downto   0) <= ep_dbg_fab_pipes_array(17)(41 downto 30); -- tx_path
    TRIG2(3)(29    downto  20) <= dbg_n_regs(41 downto 32) ; -- unknow resources
    TRIG2(3)(              30) <= phys_i(17).tx_enc_err;
    TRIG2(3)(              31) <= endpoint_snk_out(17).err;--phys_i(17).tx_disparity;

    TRIG3(3)(15    downto   0) <= ep_dbg_data_array(17);

  ----------------------------- dbg_id4
    TRIG0(4)(15    downto   0) <= endpoint_snk_in(0).dat;
    TRIG0(4)(17    downto  16) <= endpoint_snk_in(0).adr(1 downto 0);
    TRIG0(4)(              18) <= endpoint_snk_out(0).ack;
--     TRIG0(4)(20    downto  19) <= ep_dbg_k_array(0);
    TRIG0(4)(28    downto  19) <= ep_dbg_tx_pcs_rd_array(0); -- pcs new
--     TRIG0(4)(              28) <= endpoint_snk_out(0).err;
    TRIG0(4)(              29) <= endpoint_snk_in(0).cyc;
    TRIG0(4)(              30) <= endpoint_snk_in(0).stb;
    TRIG0(4)(              31) <= endpoint_snk_out(0).stall;

    TRIG1(4)(21    downto   0) <= ep_dbg_fab_pipes_array(0)(63 downto 42);
    TRIG1(4)(31    downto  22) <= ep_dbg_tx_pcs_wr_array(0);     -- pcs new: pcs tx write to FIFO
  
    TRIG2(4)(11    downto   0) <= ep_dbg_fab_pipes_array(0)(41 downto 30); -- tx_path
    TRIG2(4)(29    downto  20) <= dbg_n_regs(41 downto 32) ; -- unknow resources
    TRIG2(4)(              30) <= phys_i(0).tx_enc_err;
    TRIG2(4)(              31) <= endpoint_snk_out(0).err;--phys_i(0).tx_disparity;

    TRIG3(4)(15    downto   0) <= ep_dbg_data_array(0);

  ----------------------------- dbg_id5
    TRIG0(5)(15    downto   0) <= endpoint_snk_in(1).dat;
    TRIG0(5)(17    downto  16) <= endpoint_snk_in(1).adr(1 downto 0);
    TRIG0(5)(              18) <= endpoint_snk_out(1).ack;
--     TRIG0(5)(20    downto  19) <= ep_dbg_k_array(1);
    TRIG0(5)(28    downto  19) <= ep_dbg_tx_pcs_rd_array(1); -- pcs new
--     TRIG0(5)(              28) <= endpoint_snk_out(1).err;
    TRIG0(5)(              29) <= endpoint_snk_in(1).cyc;
    TRIG0(5)(              30) <= endpoint_snk_in(1).stb;
    TRIG0(5)(              31) <= endpoint_snk_out(1).stall;

    TRIG1(5)(21    downto   0) <= ep_dbg_fab_pipes_array(1)(63 downto 42);
    TRIG1(5)(31    downto  22) <= ep_dbg_tx_pcs_wr_array(1);     -- pcs new: pcs tx write to FIFO
>>>>>>> f1c9d65d
  
    TRIG2(5)(11    downto   0) <= ep_dbg_fab_pipes_array(1)(41 downto 30); -- tx_path
    TRIG2(5)(29    downto  20) <= dbg_n_regs(41 downto 32) ; -- unknow resources
    TRIG2(5)(              30) <= phys_i(1).tx_enc_err;
    TRIG2(5)(              31) <= endpoint_snk_out(1).err;--phys_i(1).tx_disparity;

    TRIG3(5)(15    downto   0) <= ep_dbg_data_array(1);

  end generate gen_18P_chip;
  
  ----------------------------- dbg_epj new - v8
--   TRIG0(2)(15    downto   0) <= phys_i(0).rx_data          ;            
--   TRIG0(2)(17    downto  16) <= phys_i(0).rx_k;
--   TRIG0(2)(              18) <= phys_i(0).rx_enc_err;
--   TRIG0(2)(20    downto  19) <= ep_dbg_k_array(7);
-- 
--   TRIG0(2)(              24) <= endpoint_src_out(0).cyc;
--   TRIG0(2)(              25) <= endpoint_src_out(0).stb;
--   TRIG0(2)(              26) <= endpoint_src_in(0).stall;
--   TRIG0(2)(              27) <= endpoint_src_in(0).err;
--   TRIG0(2)(              28) <= endpoint_src_in(0).ack;
--   TRIG0(2)(              29) <= endpoint_snk_in(7).cyc;
--   TRIG0(2)(              30) <= endpoint_snk_in(7).stb;
--   TRIG0(2)(              31) <= endpoint_snk_out(7).stall;
-- 
-- 
--   TRIG1(2)(29    downto   0) <= ep_dbg_fab_pipes_array(0)(29 downto 0); -- rx_path
--   TRIG1(2)(              30) <= endpoint_snk_out(7).ack;
--   TRIG1(2)(              31) <= endpoint_snk_out(7).err;
-- 
--   TRIG2(2)(11    downto   0) <= ep_dbg_fab_pipes_array(7)(43 downto 32); -- tx_path
--   TRIG2(2)(29    downto  20) <= dbg_n_regs(41 downto 32) ; -- unknow resources
--   TRIG2(2)(              30) <= phys_i(7).tx_enc_err;
--   TRIG2(2)(              31) <= phys_i(7).tx_disparity;
-- 
--   TRIG3(2)(7    downto   0) <= dbg_n_regs(239 downto 232); 
--   TRIG3(2)(21    downto  12) <= ep_dbg_tx_pcs_wr_array(0);
--   TRIG3(2)(31    downto  22) <= ep_dbg_tx_pcs_rd_array(7);
-- 
--   ----------------------------- dbg_epj new-v7
--   TRIG0(3)(15    downto   0) <= phys_i(0).rx_data          ;            
--   TRIG0(3)(17    downto  16) <= phys_i(0).rx_k;
--   TRIG0(3)(              18) <= phys_i(0).rx_enc_err;
--   TRIG0(3)(20    downto  19) <= ep_dbg_k_array(7);
-- 
--   TRIG0(3)(              24) <= endpoint_src_out(0).cyc;
--   TRIG0(3)(              25) <= endpoint_src_out(0).stb;
--   TRIG0(3)(              26) <= endpoint_src_in(0).stall;
--   TRIG0(3)(              27) <= endpoint_src_in(0).err;
--   TRIG0(3)(              28) <= endpoint_src_in(0).ack;
--   TRIG0(3)(              29) <= endpoint_snk_in(1).cyc;
--   TRIG0(3)(              30) <= endpoint_snk_in(1).stb;
--   TRIG0(3)(              31) <= endpoint_snk_out(1).stall;
-- 
-- 
--   TRIG1(3)(29    downto   0) <= ep_dbg_fab_pipes_array(0)(29 downto 0); -- rx_path
--   TRIG1(3)(              30) <= endpoint_snk_out(1).ack;
--   TRIG1(3)(              31) <= endpoint_snk_out(1).err;
-- 
--   TRIG2(3)(11    downto   0) <= ep_dbg_fab_pipes_array(1)(43 downto 32); -- tx_path
--   TRIG2(3)(29    downto  20) <= dbg_n_regs(41 downto 32) ; -- unknow resources
--   TRIG2(3)(              30) <= phys_i(1).tx_enc_err;
--   TRIG2(3)(              31) <= phys_i(1).tx_disparity;
-- 
-- 
--   TRIG3(3)(15    downto   0) <= ep_dbg_data_array(1);
--   TRIG3(3)(23    downto  16) <= endpoint_snk_in(7).dat(7 downto 0);
--   gen_18P_out_blk_states: if(g_num_ports = 18 ) generate 
--     TRIG3(3)(31    downto  24) <= dbg_n_regs(431 downto 424); -- for 18 ports: should be states of output block i SWcore
--   end generate gen_18P_out_blk_states;
--   gen_8P_out_blk_states: if(g_num_ports = 8 ) generate 
--     TRIG3(3)(31    downto  24) <= dbg_n_regs(271 downto 264); -- for 8 ports: should be states of output block i SWcore
--   end generate gen_8P_out_blk_states;

end rtl;<|MERGE_RESOLUTION|>--- conflicted
+++ resolved
@@ -140,12 +140,8 @@
 
 architecture rtl of scb_top_bare is
 
-<<<<<<< HEAD
-  constant c_NUM_WB_SLAVES : integer := 12;
-=======
   constant c_GW_VERSION    : std_logic_vector(31 downto 0) := x"04_02_14_00"; --DD_MM_YY_VV
   constant c_NUM_WB_SLAVES : integer := 13;
->>>>>>> f1c9d65d
   constant c_NUM_PORTS     : integer := g_num_ports;
   constant c_MAX_PORTS     : integer := 18;
   constant c_NUM_GL_PAUSE  : integer := 2; -- number of output global PAUSE sources for SWcore
@@ -171,21 +167,6 @@
   constant c_SLAVE_TXTSU        : integer := 4;
   constant c_SLAVE_RTU          : integer := 5;
   constant c_SLAVE_GPIO         : integer := 6;
-<<<<<<< HEAD
-  constant c_SLAVE_MBL_I2C0     : integer := 7;
-  constant c_SLAVE_MBL_I2C1     : integer := 8;
-  constant c_SLAVE_SENSOR_I2C   : integer := 9;
-  constant c_SLAVE_PWM          : integer := 10;
-  constant c_SLAVE_HWIU         : integer := 11;
-
-  constant c_cnx_base_addr : t_wishbone_address_array(c_NUM_WB_SLAVES-1 downto 0) :=
-    (
-      x"00057800",                      -- HW Info Unit
-      x"00057000",                      -- PWM Controller
-      x"00056000",                      -- Sensors-I2C
-      x"00055000",                      -- MBL-I2C1
-      x"00054000",                      -- MBL-I2C0
-=======
   constant c_SLAVE_I2C          : integer := 7;
   constant c_SLAVE_PWM          : integer := 8;
   constant c_SLAVE_TRU          : integer := 9;
@@ -197,13 +178,12 @@
   constant c_cnx_base_addr : t_wishbone_address_array(c_NUM_WB_SLAVES-1 downto 0) :=
     (
       --x"00070000",                      -- Dummy counters
-      x"00059000",                      -- HWDU
+      x"00059000",                      -- HWDU / HWIU
       x"00058000",                      -- PStats counters
       x"00057000",                      -- TATSU
       x"00056000",                      -- TRU
       x"00055000",                      -- PWM Controller
       x"00054000",                      -- I2C (0, 1, Sensors)
->>>>>>> f1c9d65d
       x"00053000",                      -- GPIO
       x"00060000",                      -- RTU
       x"00051000",                      -- TXTsu
@@ -214,15 +194,10 @@
       x"00000000");                     -- RT Subsys 
 
   constant c_cnx_base_mask : t_wishbone_address_array(c_NUM_WB_SLAVES-1 downto 0) :=
-<<<<<<< HEAD
-    (x"000ff800",
-     x"000ff800",
-=======
     (--x"000ff000",
      x"000ff000",
      x"000ff000",
      x"000ff000",
->>>>>>> f1c9d65d
      x"000ff000",
      x"000ff000",
      x"000ff000",
@@ -1053,13 +1028,10 @@
   U_PWM_Controller : xwb_simple_pwm
     generic map (
       g_num_channels        => 2,
-<<<<<<< HEAD
+      g_regs_size           => 8,
       g_default_period      => 255,
       g_default_presc       => 30,
       g_default_val         => 255,
-=======
-      g_regs_size           => 8,
->>>>>>> f1c9d65d
       g_interface_mode      => PIPELINED,
       g_address_granularity => BYTE)
     port map (
@@ -1087,24 +1059,23 @@
   clk_sel_o         <= '0';
   clk_dmtd_divsel_o <= '1';             -- choose 62.5 MHz DDMTD clock
   clk_sys_o         <= clk_sys;
-<<<<<<< HEAD
 
   -----------------------------------------------------------------------------
   -- Hardware Info Unit providing firmware version for software
   -----------------------------------------------------------------------------
-  U_HWIU: xwrsw_hwiu
-    generic map(
-      g_interface_mode => PIPELINED,
-      g_address_granularity => BYTE,
-      g_ver_major => 3,
-      g_ver_minor => 3,
-      g_build     => 1)
-    port map(
-      rst_n_i => rst_n_periph,
-      clk_i   => clk_sys,
-      wb_i    => cnx_master_out(c_SLAVE_HWIU),
-      wb_o    => cnx_master_in(c_SLAVE_HWIU));
-=======
+--  U_HWIU: xwrsw_hwiu
+--    generic map(
+--      g_interface_mode => PIPELINED,
+--      g_address_granularity => BYTE,
+--      g_ver_major => 3,
+--      g_ver_minor => 3,
+--      g_build     => 1)
+--    port map(
+--      rst_n_i => rst_n_periph,
+--      clk_i   => clk_sys,
+--      wb_i    => cnx_master_out(c_SLAVE_HWIU),
+--      wb_o    => cnx_master_in(c_SLAVE_HWIU));
+
 --   
 --  CS_ICON : chipscope_icon
 --   port map (
@@ -1407,7 +1378,6 @@
 
     TRIG1(5)(21    downto   0) <= ep_dbg_fab_pipes_array(1)(63 downto 42);
     TRIG1(5)(31    downto  22) <= ep_dbg_tx_pcs_wr_array(1);     -- pcs new: pcs tx write to FIFO
->>>>>>> f1c9d65d
   
     TRIG2(5)(11    downto   0) <= ep_dbg_fab_pipes_array(1)(41 downto 30); -- tx_path
     TRIG2(5)(29    downto  20) <= dbg_n_regs(41 downto 32) ; -- unknow resources
