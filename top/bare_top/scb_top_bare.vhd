--- conflicted
+++ resolved
@@ -137,10 +137,7 @@
   constant c_RTU_EVENTS    : integer := 8; -- number of RMON events per port
   constant c_DBG_V_SWCORE  : integer := (3*10); -- 3 resources, each has with of CNT of 10 bits
   constant c_ALL_EVENTS    : integer := c_RTU_EVENTS + c_epevents_sz;
-<<<<<<< HEAD
   constant c_DUMMY_RMON    : boolean := false; -- define TRUE to enable dummy_rmon module for debugging PSTAT
-=======
->>>>>>> 88737d40
 --   constant c_epevents_sz   : integer := 15;
 -------------------------------------------------------------------------------
 -- Interconnect & memory layout
@@ -934,7 +931,6 @@
                 ep_events ((i+1)*c_epevents_sz-1 downto i*c_epevents_sz);
   end generate gen_events_assemble;
 
-<<<<<<< HEAD
   -- debugging for RMONS, not to be included into final release
   gen_dummy_rmon: if(c_DUMMY_RMON = true) generate
     U_DUMMY: dummy_rmon
@@ -959,23 +955,7 @@
   gen_no_dummy_rmon: if(c_DUMMY_RMON = false) generate
     cnx_master_in(c_SLAVE_DUMMY).ack <= '1';
   end generate gen_no_dummy_rmon;
-=======
-  --TEMP
-  U_DUMMY: dummy_rmon
-    generic map(
-      g_interface_mode => PIPELINED,
-      g_address_granularity => BYTE,
-      g_nports => c_NUM_PORTS,
-      g_cnt_pp => 2)
-    port map(
-      rst_n_i => rst_n_periph,
-      clk_i   => clk_sys,
-      events_i  => dummy_events,
-
-      wb_i  => cnx_master_out(c_SLAVE_DUMMY),
-      wb_o  => cnx_master_in(c_SLAVE_DUMMY));
-
->>>>>>> 88737d40
+
   -----------------------------------------------------------------------------
   -- Interrupt assignment
   -----------------------------------------------------------------------------
