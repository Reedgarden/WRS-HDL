-- Bare switch top module, without GTX transceivers and CPU bridge. Used as a
-- simulation top module.

library ieee;
use ieee.STD_LOGIC_1164.all;
use ieee.numeric_std.all;

use work.wishbone_pkg.all;
use work.gencores_pkg.all;
use work.wr_fabric_pkg.all;
use work.endpoint_pkg.all;
use work.wrsw_txtsu_pkg.all;
use work.wrsw_top_pkg.all;
use work.wrsw_shared_types_pkg.all;


library UNISIM;
use UNISIM.vcomponents.all;

entity scb_top_bare is
  generic(
    g_num_ports  : integer := 6;
    g_simulation : boolean := false;
    g_without_network: boolean := true
    );
  port (
    sys_rst_n_i : in std_logic;         -- global reset

    -- Startup 25 MHz clock (from onboard 25 MHz oscillator)
    clk_startup_i : in std_logic;

    -- 62.5 MHz timing reference (from the AD9516 PLL output QDRII_CLK)
    clk_ref_i : in std_logic;

    -- 62.5+ MHz DMTD offset clock (from the CDCM62001 PLL output DMTDCLK_MAIN)
    clk_dmtd_i : in std_logic;

    -- Programmable aux clock (from the AD9516 PLL output QDRII_200CLK). Used
    -- for re-phasing the 10 MHz input as well as clocking the 
    clk_aux_i : in std_logic;

    -- Muxed system clock
    clk_sys_o : out std_logic;

    -- 200MHz clock to run the core of Multiport Memory in SWcore
    clk_swc_mpm_core_i : in std_logic;
    -------------------------------------------------------------------------------
    -- Master wishbone bus (from the CPU bridge)
    -------------------------------------------------------------------------------
    cpu_wb_i    : in  t_wishbone_slave_in;
    cpu_wb_o    : out t_wishbone_slave_out;
    cpu_irq_n_o : out std_logic;

    -------------------------------------------------------------------------------
    -- Timing I/O
    -------------------------------------------------------------------------------    

    pps_i : in  std_logic;
    pps_o : out std_logic;

    -- DAC Drive
    dac_helper_sync_n_o : out std_logic;
    dac_helper_sclk_o   : out std_logic;
    dac_helper_data_o   : out std_logic;

    dac_main_sync_n_o : out std_logic;

    dac_main_sclk_o : out std_logic;
    dac_main_data_o : out std_logic;

    -------------------------------------------------------------------------------
    -- AD9516 PLL Control signals
    -------------------------------------------------------------------------------    

    pll_status_i  : in  std_logic;
    pll_mosi_o    : out std_logic;
    pll_miso_i    : in  std_logic;
    pll_sck_o     : out std_logic;
    pll_cs_n_o    : out std_logic;
    pll_sync_n_o  : out std_logic;
    pll_reset_n_o : out std_logic;

    uart_txd_o : out std_logic;
    uart_rxd_i : in  std_logic;

    -------------------------------------------------------------------------------
    -- Clock fanout control
    -------------------------------------------------------------------------------
    clk_en_o  : out std_logic;
    clk_sel_o : out std_logic;

    ---------------------------------------------------------------------------
    -- GTX ports
    ---------------------------------------------------------------------------

    phys_o : out t_phyif_output_array(g_num_ports-1 downto 0);
    phys_i : in  t_phyif_input_array(g_num_ports-1 downto 0);

    led_link_o : out std_logic_vector(g_num_ports-1 downto 0);
    led_act_o  : out std_logic_vector(g_num_ports-1 downto 0);

    gpio_o : out std_logic_vector(31 downto 0);
    gpio_i : in  std_logic_vector(31 downto 0)

    ) ;
end scb_top_bare;

architecture rtl of scb_top_bare is

  constant c_NUM_WB_SLAVES : integer := 8;
  constant c_NUM_PORTS     : integer := g_num_ports;
  constant c_MAX_PORTS     : integer := 18;
  constant c_NUM_PRIO      : integer := 8;


-------------------------------------------------------------------------------
-- Interconnect & memory layout
-------------------------------------------------------------------------------  

  constant c_SLAVE_RT_SUBSYSTEM : integer := 0;
  constant c_SLAVE_NIC          : integer := 1;
  constant c_SLAVE_ENDPOINTS    : integer := 2;
  constant c_SLAVE_VIC          : integer := 3;
  constant c_SLAVE_TXTSU        : integer := 4;
  constant c_SLAVE_PPS_GEN      : integer := 5;
  constant c_SLAVE_RTU          : integer := 6;
  constant c_SLAVE_GPIO         : integer := 7;

  constant c_cnx_base_addr : t_wishbone_address_array(c_NUM_WB_SLAVES-1 downto 0) :=
    (
      x"00053000",                      -- GPIO
      x"00060000",                      -- RTU
      x"00052000",                      -- PPSgen
      x"00051000",                      -- TXTsu
      x"00050000",                      -- VIC
      x"00030000",                      -- Endpoint 0 (following endpoints will
                                        -- be at 0x30000 + N * 0x400)
      x"00020000",                      -- NIC
      x"00000000");                     -- RT Subsys 

  constant c_cnx_base_mask : t_wishbone_address_array(c_NUM_WB_SLAVES-1 downto 0) :=
    (x"000ff000",
     x"000f0000",
     x"000ff000",
     x"000ff000",
     x"000ff000",
     x"000f0000",
     x"000f0000",
     x"000e0000");

  function f_gen_endpoint_addresses return t_wishbone_address_array is
    variable tmp : t_wishbone_address_array(c_MAX_PORTS-1 downto 0);
  begin
    for i in 0 to c_MAX_PORTS-1 loop
      tmp(i) := std_logic_vector(to_unsigned(i * 1024, c_wishbone_address_width));
    end loop;  -- i
    return tmp;
  end f_gen_endpoint_addresses;

  function f_bool2int(x : boolean) return integer is
  begin
    if(x) then
      return 1;
    else
      return 0;
    end if;
  end f_bool2int;

  constant c_cnx_endpoint_addr : t_wishbone_address_array(c_MAX_PORTS-1 downto 0) :=
    f_gen_endpoint_addresses;
  constant c_cnx_endpoint_mask : t_wishbone_address_array(c_MAX_PORTS-1 downto 0) :=
    (others => x"0000FC00");

  signal cnx_slave_in  : t_wishbone_slave_in_array(0 downto 0);
  signal cnx_slave_out : t_wishbone_slave_out_array(0 downto 0);

  signal bridge_master_in  : t_wishbone_master_in;
  signal bridge_master_out : t_wishbone_master_out;

  signal cnx_master_in  : t_wishbone_master_in_array(c_NUM_WB_SLAVES-1 downto 0);
  signal cnx_master_out : t_wishbone_master_out_array(c_NUM_WB_SLAVES-1 downto 0);

  signal cnx_endpoint_in  : t_wishbone_master_in_array(c_MAX_PORTS-1 downto 0);
  signal cnx_endpoint_out : t_wishbone_master_out_array(c_MAX_PORTS-1 downto 0);

  -------------------------------------------------------------------------------
  -- Clocks
  -------------------------------------------------------------------------------

  signal clk_sys    : std_logic;
  signal clk_rx_vec : std_logic_vector(c_NUM_PORTS-1 downto 0);


-------------------------------------------------------------------------------
-- Fabric/Endpoint interconnect
-------------------------------------------------------------------------------

  signal endpoint_src_out : t_wrf_source_out_array(c_NUM_PORTS downto 0);
  signal endpoint_src_in  : t_wrf_source_in_array(c_NUM_PORTS downto 0);
  signal endpoint_snk_out : t_wrf_sink_out_array(c_NUM_PORTS downto 0);
  signal endpoint_snk_in  : t_wrf_sink_in_array(c_NUM_PORTS downto 0);

  signal rtu_req                            : t_rtu_request_array(c_NUM_PORTS downto 0);
  signal rtu_rsp                            : t_rtu_response_array(c_NUM_PORTS downto 0);
  signal rtu_req_ack, rtu_full, rtu_rsp_ack : std_logic_vector(c_NUM_PORTS downto 0);

-- System clock selection: 0 = startup clock, 1 = PLL clock
  signal sel_clk_sys, sel_clk_sys_int : std_logic;
  signal switchover_cnt               : unsigned(4 downto 0);

  signal rst_n_sys  : std_logic;
  signal pps_p_main : std_logic;

  signal txtsu_timestamps_ack : std_logic_vector(c_NUM_PORTS-1 downto 0);
  signal txtsu_timestamps     : t_txtsu_timestamp_array(c_NUM_PORTS-1 downto 0);
  signal dummy : std_logic_vector(31 downto 0);
  
  -----------------------------------------------------------------------------
  -- Component declarations
  -----------------------------------------------------------------------------

  signal vic_irqs : std_logic_vector(31 downto 0);

  signal control0                   : std_logic_vector(35 downto 0);
  signal trig0, trig1, trig2, trig3 : std_logic_vector(31 downto 0);
  signal rst_n_periph               : std_logic;

  function f_fabric_2_slv (
    in_i : t_wrf_sink_in;
    in_o : t_wrf_sink_out) return std_logic_vector is
    variable tmp : std_logic_vector(31 downto 0);
  begin
    tmp(15 downto 0)  := in_i.dat;
    tmp(17 downto 16) := in_i.adr;
    tmp(19 downto 18) := in_i.sel;
    tmp(20)           := in_i.cyc;
    tmp(21)           := in_i.stb;
    tmp(22)           := in_i.we;
    tmp(23)           := in_o.ack;
    tmp(24)           := in_o.stall;
    tmp(25)           := in_o.err;
    tmp(26)           := in_o.rty;
    return tmp;
  end f_fabric_2_slv;

  signal cpu_irq_n : std_logic;

  signal cyc_d0    : std_logic_vector(g_num_ports-1 downto 0);
  signal pps_csync : std_logic;
  
begin


  --CS_ICON : chipscope_icon
  --  port map (
  --    CONTROL0 => CONTROL0);

  --CS_ILA : chipscope_ila
  --  port map (
  --    CONTROL => CONTROL0,
  --    CLK     => clk_sys,
  --    TRIG0   => TRIG0,
  --    TRIG1   => TRIG1,
  --    TRIG2   => TRIG2,
  --    TRIG3   => TRIG3);


  cnx_slave_in(0) <= cpu_wb_i;
  cpu_wb_o        <= cnx_slave_out(0);

  --TRIG0 <= cpu_wb_i.adr;
  --TRIG1 <= cpu_wb_i.dat;
  --TRIG3 <= cnx_slave_out(0).dat;
  --TRIG2(0) <= cpu_wb_i.cyc;
  --TRIG2(1) <= cpu_wb_i.stb;
  --TRIG2(2) <= cpu_wb_i.we;
  --TRIG2(3) <= cnx_slave_out(0).stall;
  --TRIG2(4) <= cnx_slave_out(0).ack;

  U_Sys_Clock_Mux : BUFGMUX
    generic map (
      CLK_SEL_TYPE => "SYNC")
    port map (
      O  => clk_sys,
      I0 => clk_startup_i,
      I1 => clk_ref_i,                  -- both are 62.5 MHz
      S  => sel_clk_sys_int);



  U_Intercon : xwb_crossbar
    generic map (
      g_num_masters => 1,
      g_num_slaves  => c_NUM_WB_SLAVES,
      g_registered  => true)
    port map (
      clk_sys_i     => clk_sys,
      rst_n_i       => rst_n_sys,
      slave_i       => cnx_slave_in,
      slave_o       => cnx_slave_out,
      master_i      => cnx_master_in,
      master_o      => cnx_master_out,
      cfg_address_i => c_cnx_base_addr,
      cfg_mask_i    => c_cnx_base_mask);


  U_sync_reset : gc_sync_ffs
    port map (
      clk_i    => clk_sys,
      rst_n_i  => '1',
      data_i   => sys_rst_n_i,
      synced_o => rst_n_sys);

  p_gen_sel_clk_sys : process(sys_rst_n_i, clk_sys)
  begin
    if sys_rst_n_i = '0' then
      sel_clk_sys_int <= '0';
      switchover_cnt  <= (others => '0');
    elsif rising_edge(clk_sys) then
      if(switchover_cnt = "11111") then
        sel_clk_sys_int <= sel_clk_sys;
      else
        switchover_cnt <= switchover_cnt + 1;
      end if;
    end if;
  end process;


  U_RT_Subsystem : wrsw_rt_subsystem
    generic map (
      g_num_rx_clocks => c_NUM_PORTS)
    port map (
      clk_ref_i           => clk_ref_i,
      clk_sys_i           => clk_sys,
      clk_dmtd_i          => clk_dmtd_i,
      clk_rx_i            => clk_rx_vec,
      clk_aux_i =>clk_aux_i,
      rst_n_i             => rst_n_sys,
      rst_n_o             => rst_n_periph,
      wb_i                => cnx_master_out(c_SLAVE_RT_SUBSYSTEM),
      wb_o                => cnx_master_in(c_SLAVE_RT_SUBSYSTEM),
      dac_helper_sync_n_o => dac_helper_sync_n_o,
      dac_helper_sclk_o   => dac_helper_sclk_o,
      dac_helper_data_o   => dac_helper_data_o,
      dac_main_sync_n_o   => dac_main_sync_n_o,
      dac_main_sclk_o     => dac_main_sclk_o,
      dac_main_data_o     => dac_main_data_o,
      uart_txd_o          => uart_txd_o,
      uart_rxd_i          => uart_rxd_i,
      pps_p_o             => pps_p_main,
      pps_raw_i           => pps_i,
      sel_clk_sys_o       => sel_clk_sys,
      pll_status_i        => pll_status_i,
      pll_mosi_o          => pll_mosi_o,
      pll_miso_i          => pll_miso_i,
      pll_sck_o           => pll_sck_o,
      pll_cs_n_o          => pll_cs_n_o,
      pll_sync_n_o        => pll_sync_n_o,
      pll_reset_n_o       => pll_reset_n_o);

  U_IRQ_Controller : xwb_vic
    generic map (
      g_interface_mode      => PIPELINED,
      g_address_granularity => BYTE,
      g_num_interrupts      => 32)
    port map (
      clk_sys_i    => clk_sys,
      rst_n_i      => rst_n_sys,
      slave_i      => cnx_master_out(c_SLAVE_VIC),
      slave_o      => cnx_master_in(c_SLAVE_VIC),
      irqs_i       => vic_irqs,
      irq_master_o => cpu_irq_n_o);

  gen_network_stuff: if(g_without_network = false) generate
  
  U_Nic : xwrsw_nic
    generic map (
      g_interface_mode      => PIPELINED,
      g_address_granularity => BYTE)
    port map (
      clk_sys_i           => clk_sys,
      rst_n_i             => rst_n_sys,
      snk_i               => endpoint_snk_in(c_NUM_PORTS),
      snk_o               => endpoint_snk_out(c_NUM_PORTS),
      src_i               => endpoint_src_in(c_NUM_PORTS),
      src_o               => endpoint_src_out(c_NUM_PORTS),
      rtu_dst_port_mask_o => rtu_rsp(c_NUM_PORTS).port_mask(31 downto 0),
      rtu_prio_o          => rtu_rsp(c_NUM_PORTS).prio,
      rtu_drop_o          => rtu_rsp(c_NUM_PORTS).drop,
      rtu_rsp_valid_o     => rtu_rsp(c_NUM_PORTS).valid,
      rtu_rsp_ack_i       => rtu_rsp_ack(c_NUM_PORTS),
      wb_i                => cnx_master_out(c_SLAVE_NIC),
      wb_o                => cnx_master_in(c_SLAVE_NIC));

  
  U_Endpoint_Fanout : xwb_crossbar
    generic map (
      g_num_masters => 1,
      g_num_slaves  => c_MAX_PORTS,
      g_registered  => true)
    port map (
      clk_sys_i     => clk_sys,
      rst_n_i       => rst_n_sys,
      slave_i(0)    => cnx_master_out(c_SLAVE_ENDPOINTS),
      slave_o(0)    => cnx_master_in(c_SLAVE_ENDPOINTS),
      master_i      => cnx_endpoint_in,
      master_o      => cnx_endpoint_out,
      cfg_address_i => c_cnx_endpoint_addr,
      cfg_mask_i    => c_cnx_endpoint_mask);


  gen_endpoints_and_phys : for i in 0 to c_NUM_PORTS-1 generate
    U_Endpoint_X : xwr_endpoint
      generic map (
        g_interface_mode      => PIPELINED,
        g_address_granularity => BYTE,
        g_simulation          => g_simulation,
        g_tx_force_gap_length => 0,
        g_pcs_16bit           => true,
        g_rx_buffer_size      => 1024,
        g_with_rx_buffer      => true,
        g_with_flow_control   => false,
        g_with_timestamper    => true,
        g_with_dpi_classifier => false,
        g_with_vlans          => false,
        g_with_rtu            => true,
        g_with_leds           => true)
      port map (
        clk_ref_i          => clk_ref_i,
        clk_sys_i          => clk_sys,
        clk_dmtd_i         => clk_dmtd_i,
        rst_n_i            => rst_n_periph,
        pps_csync_p1_i     => pps_csync,
        phy_rst_o          => phys_o(i).rst,
        phy_loopen_o       => phys_o(i).loopen,
        phy_enable_o       => phys_o(i).enable,
        phy_ref_clk_i      => phys_i(i).ref_clk,
        phy_tx_data_o      => phys_o(i).tx_data,
        phy_tx_k_o         => phys_o(i).tx_k,
        phy_tx_disparity_i => phys_i(i).tx_disparity,
        phy_tx_enc_err_i   => phys_i(i).tx_enc_err,
        phy_rx_data_i      => phys_i(i).rx_data,
        phy_rx_clk_i       => phys_i(i).rx_clk,
        phy_rx_k_i         => phys_i(i).rx_k,
        phy_rx_enc_err_i   => phys_i(i).rx_enc_err,
        phy_rx_bitslide_i  => phys_i(i).rx_bitslide,

        txtsu_port_id_o  => txtsu_timestamps(i).port_id(4 downto 0),
        txtsu_frame_id_o => txtsu_timestamps(i).frame_id,
        txtsu_tsval_o    => txtsu_timestamps(i).tsval,
        txtsu_valid_o    => txtsu_timestamps(i).valid,
        txtsu_ack_i      => txtsu_timestamps_ack(i),

        rtu_full_i         => rtu_full(i),
        rtu_rq_strobe_p1_o => rtu_req(i).valid,
        rtu_rq_smac_o      => rtu_req(i).smac,
        rtu_rq_dmac_o      => rtu_req(i).dmac,
        rtu_rq_prio_o      => rtu_req(i).prio,
        rtu_rq_vid_o       => rtu_req(i).vid,
        rtu_rq_has_vid_o   => rtu_req(i).has_vid,
        rtu_rq_has_prio_o  => rtu_req(i).has_prio,



        src_o      => endpoint_src_out(i),
        src_i      => endpoint_src_in(i),
        snk_o      => endpoint_snk_out(i),
        snk_i      => endpoint_snk_in(i),
        wb_i       => cnx_endpoint_out(i),
        wb_o       => cnx_endpoint_in(i),
        led_link_o => led_link_o(i),
        led_act_o  => led_act_o(i));

    txtsu_timestamps(i).port_id(5) <= '0';


    clk_rx_vec(i) <= phys_i(i).rx_clk;
  end generate gen_endpoints_and_phys;

  gen_terminate_unused_eps : for i in c_NUM_PORTS to c_MAX_PORTS-1 generate
    cnx_endpoint_in(i).ack   <= '1';
    cnx_endpoint_in(i).stall <= '0';
    cnx_endpoint_in(i).dat   <= x"deadbeef";
    cnx_endpoint_in(i).err   <= '0';
    cnx_endpoint_in(i).rty   <= '0';
    --txtsu_timestamps(i).valid <= '0';
  end generate gen_terminate_unused_eps;

<<<<<<< HEAD

  U_Swcore : xswc_core
    generic map (
      g_swc_num_ports  => 7,
      g_swc_prio_width => 3)
    port map (
      clk_i   => clk_sys,
      rst_n_i => rst_n_periph,

      src_i => endpoint_snk_out,
      src_o => endpoint_snk_in,
      snk_i => endpoint_src_out,
      snk_o => endpoint_src_in,

      rtu_rsp_i => rtu_rsp,
      rtu_ack_o => rtu_rsp_ack
      );

    U_RTU : xwrsw_rtu
    generic map (
      g_interface_mode      => PIPELINED,
      g_address_granularity => BYTE,
      g_num_ports           => g_num_ports,
      g_port_mask_bits      => g_num_ports+1)
    port map (
      clk_sys_i  => clk_sys,
      rst_n_i    => rst_n_periph,
      req_i      => rtu_req(g_num_ports-1 downto 0),
      req_full_o => rtu_full(g_num_ports-1 downto 0),
      rsp_o      => rtu_rsp(g_num_ports-1 downto 0),
      rsp_ack_i  => rtu_rsp_ack(g_num_ports-1 downto 0),
      wb_i       => cnx_master_out(c_SLAVE_RTU),
      wb_o       => cnx_master_in(c_SLAVE_RTU));

  end generate gen_network_stuff;

  gen_no_network_stuff: if(g_without_network= true) generate
    gen_dummy_resets: for i in 0 to g_num_ports-1 generate
      phys_o(i).rst <= not rst_n_periph;
      phys_o(i).loopen <= '0';
    end generate gen_dummy_resets;
  end generate gen_no_network_stuff;
  

=======
  --gen_rtu_bcast: for i in 0 to c_NUM_PORTS-1 generate
  --  rtu_rsp(i).valid <= '1';
  --  rtu_rsp(i).port_mask <= (i => '0', others => '1');
  --  rtu_rsp(i).prio <= (others => '0');
  --  rtu_rsp(i).drop <= '0';
  --end generate gen_rtu_bcast;


  --trig0 <= f_fabric_2_slv(endpoint_src_out(4), endpoint_src_in(4));
  --trig1 <= f_fabric_2_slv(endpoint_snk_in(4), endpoint_snk_out(4));


  trig2 <= f_fabric_2_slv(endpoint_src_out(0), endpoint_src_in(0));
  trig3 <= f_fabric_2_slv(endpoint_snk_in(0), endpoint_snk_out(0));

  trig0 <= f_fabric_2_slv(endpoint_src_out(4), endpoint_src_in(4));
  trig1 <= f_fabric_2_slv(endpoint_snk_in(4), endpoint_snk_out(4));

  --endpoint_snk_in(4) <= endpoint_src_out(0);
  --endpoint_snk_in(0) <= endpoint_src_out(4);
  --endpoint_src_in(4) <= endpoint_snk_out(0);
  --endpoint_src_in(0) <= endpoint_snk_out(4);

  --endpoint_snk_in(c_NUM_PORTS) <= endpoint_src_out(1);
  --endpoint_snk_in(1) <= endpoint_src_out(c_NUM_PORTS);
  --endpoint_src_in(c_NUM_PORTS) <= endpoint_snk_out(1);
  --endpoint_src_in(1) <= endpoint_snk_out(c_NUM_PORTS);

  U_SWCORE: xswc_core
    generic map
      ( 
      g_prio_num                         => c_NUM_PRIO,
      g_max_pck_size                     => 10 * 1024,
      g_max_oob_size                     => 3,
      g_num_ports                        => g_num_ports+1,
      g_pck_pg_free_fifo_size            => ((65536/64)/2),
      g_input_block_cannot_accept_data   => "drop_pck",
      g_output_block_per_prio_fifo_size  => 64,
      g_wb_data_width                    => 16,
      g_wb_addr_width                    => 2,
      g_wb_sel_width                     => 2,
      g_wb_ob_ignore_ack                 => FALSE,
      g_mpm_mem_size                     => 65536,
      g_mpm_page_size                    => 64,
      g_mpm_ratio                        => 8, --2
      g_mpm_fifo_size                    => 8,
      g_mpm_fetch_next_pg_in_advance     => FALSE
     )
    port map(
      clk_i                => clk_sys,
      clk_mpm_core_i       => clk_swc_mpm_core_i,
      rst_n_i              => rst_n_periph, 
      src_i                => endpoint_snk_out,
      src_o                => endpoint_snk_in,
      snk_i                => endpoint_src_out,
      snk_o                => endpoint_src_in,
      rtu_rsp_i            => rtu_rsp,
      rtu_ack_o            => rtu_rsp_ack
     );
>>>>>>> c0b7d72c
  U_PPS_Gen : xwr_pps_gen
    generic map (
      g_interface_mode      => PIPELINED,
      g_address_granularity => BYTE,
      g_ref_clock_rate      => 62500000)
    port map (
      clk_ref_i       => clk_ref_i,
      clk_sys_i       => clk_sys,
      rst_n_i         => rst_n_periph,
      slave_i         => cnx_master_out(c_SLAVE_PPS_GEN),
      slave_o         => cnx_master_in(c_SLAVE_PPS_GEN),
      pps_in_i        => '0',
      pps_csync_o     => pps_csync,
      pps_out_o       => open,          -- fixme: was pps_o
      tm_utc_o        => open,
      tm_cycles_o     => open,
      tm_time_valid_o => open);

  pps_o <= clk_sys;

  U_Tx_TSU : xwrsw_tx_tsu
    generic map (
      g_num_ports           => c_NUM_PORTS,
      g_interface_mode      => PIPELINED,
      g_address_granularity => BYTE)
    port map (
      clk_sys_i        => clk_sys,
      rst_n_i          => rst_n_periph,
      timestamps_i     => txtsu_timestamps,
      timestamps_ack_o => txtsu_timestamps_ack,
      wb_i             => cnx_master_out(c_SLAVE_TXTSU),
      wb_o             => cnx_master_in(c_SLAVE_TXTSU));

<<<<<<< HEAD
=======
  U_RTU : xwrsw_rtu
    generic map (
      g_interface_mode                  => PIPELINED,
      g_address_granularity             => BYTE,
      g_prio_num                        => c_NUM_PRIO,
      g_handle_only_single_req_per_port => FALSE,
      g_num_ports                       => g_num_ports,
      g_port_mask_bits                  => g_num_ports+1)
    port map (
      clk_sys_i  => clk_sys,
      rst_n_i    => rst_n_periph,
      req_i      => rtu_req(g_num_ports-1 downto 0),
      req_full_o => rtu_full(g_num_ports-1 downto 0),
      rsp_o      => rtu_rsp(g_num_ports-1 downto 0),
      rsp_ack_i  => rtu_rsp_ack(g_num_ports-1 downto 0),
      wb_i       => cnx_master_out(c_SLAVE_RTU),
      wb_o       => cnx_master_in(c_SLAVE_RTU));
>>>>>>> c0b7d72c

  U_GPIO : xwb_gpio_port
    generic map (
      g_interface_mode         => PIPELINED,
      g_address_granularity    => BYTE,
      g_num_pins               => 32,
      g_with_builtin_tristates => false)
    port map (
      clk_sys_i  => clk_sys,
      rst_n_i    => rst_n_periph,
      slave_i    => cnx_master_out(c_SLAVE_GPIO),
      slave_o    => cnx_master_in(c_SLAVE_GPIO),
      gpio_b     => dummy,
      gpio_out_o => gpio_o,
      gpio_in_i  => gpio_i);

  vic_irqs(0)           <= cnx_master_in(c_SLAVE_NIC).int;
  vic_irqs(1)           <= cnx_master_in(c_SLAVE_TXTSU).int;
  vic_irqs(2)           <= cnx_master_in(c_SLAVE_RTU).int;
  vic_irqs(31 downto 3) <= (others => '0');

  clk_en_o  <= '1';
  clk_sel_o <= '0';
  clk_sys_o <= clk_sys;
  
end rtl;

<|MERGE_RESOLUTION|>--- conflicted
+++ resolved
@@ -42,8 +42,7 @@
     -- Muxed system clock
     clk_sys_o : out std_logic;
 
-    -- 200MHz clock to run the core of Multiport Memory in SWcore
-    clk_swc_mpm_core_i : in std_logic;
+
     -------------------------------------------------------------------------------
     -- Master wishbone bus (from the CPU bridge)
     -------------------------------------------------------------------------------
@@ -110,7 +109,6 @@
   constant c_NUM_WB_SLAVES : integer := 8;
   constant c_NUM_PORTS     : integer := g_num_ports;
   constant c_MAX_PORTS     : integer := 18;
-  constant c_NUM_PRIO      : integer := 8;
 
 
 -------------------------------------------------------------------------------
@@ -486,84 +484,10 @@
     --txtsu_timestamps(i).valid <= '0';
   end generate gen_terminate_unused_eps;
 
-<<<<<<< HEAD
 
   U_Swcore : xswc_core
     generic map (
-      g_swc_num_ports  => 7,
-      g_swc_prio_width => 3)
-    port map (
-      clk_i   => clk_sys,
-      rst_n_i => rst_n_periph,
-
-      src_i => endpoint_snk_out,
-      src_o => endpoint_snk_in,
-      snk_i => endpoint_src_out,
-      snk_o => endpoint_src_in,
-
-      rtu_rsp_i => rtu_rsp,
-      rtu_ack_o => rtu_rsp_ack
-      );
-
-    U_RTU : xwrsw_rtu
-    generic map (
-      g_interface_mode      => PIPELINED,
-      g_address_granularity => BYTE,
-      g_num_ports           => g_num_ports,
-      g_port_mask_bits      => g_num_ports+1)
-    port map (
-      clk_sys_i  => clk_sys,
-      rst_n_i    => rst_n_periph,
-      req_i      => rtu_req(g_num_ports-1 downto 0),
-      req_full_o => rtu_full(g_num_ports-1 downto 0),
-      rsp_o      => rtu_rsp(g_num_ports-1 downto 0),
-      rsp_ack_i  => rtu_rsp_ack(g_num_ports-1 downto 0),
-      wb_i       => cnx_master_out(c_SLAVE_RTU),
-      wb_o       => cnx_master_in(c_SLAVE_RTU));
-
-  end generate gen_network_stuff;
-
-  gen_no_network_stuff: if(g_without_network= true) generate
-    gen_dummy_resets: for i in 0 to g_num_ports-1 generate
-      phys_o(i).rst <= not rst_n_periph;
-      phys_o(i).loopen <= '0';
-    end generate gen_dummy_resets;
-  end generate gen_no_network_stuff;
-  
-
-=======
-  --gen_rtu_bcast: for i in 0 to c_NUM_PORTS-1 generate
-  --  rtu_rsp(i).valid <= '1';
-  --  rtu_rsp(i).port_mask <= (i => '0', others => '1');
-  --  rtu_rsp(i).prio <= (others => '0');
-  --  rtu_rsp(i).drop <= '0';
-  --end generate gen_rtu_bcast;
-
-
-  --trig0 <= f_fabric_2_slv(endpoint_src_out(4), endpoint_src_in(4));
-  --trig1 <= f_fabric_2_slv(endpoint_snk_in(4), endpoint_snk_out(4));
-
-
-  trig2 <= f_fabric_2_slv(endpoint_src_out(0), endpoint_src_in(0));
-  trig3 <= f_fabric_2_slv(endpoint_snk_in(0), endpoint_snk_out(0));
-
-  trig0 <= f_fabric_2_slv(endpoint_src_out(4), endpoint_src_in(4));
-  trig1 <= f_fabric_2_slv(endpoint_snk_in(4), endpoint_snk_out(4));
-
-  --endpoint_snk_in(4) <= endpoint_src_out(0);
-  --endpoint_snk_in(0) <= endpoint_src_out(4);
-  --endpoint_src_in(4) <= endpoint_snk_out(0);
-  --endpoint_src_in(0) <= endpoint_snk_out(4);
-
-  --endpoint_snk_in(c_NUM_PORTS) <= endpoint_src_out(1);
-  --endpoint_snk_in(1) <= endpoint_src_out(c_NUM_PORTS);
-  --endpoint_src_in(c_NUM_PORTS) <= endpoint_snk_out(1);
-  --endpoint_src_in(1) <= endpoint_snk_out(c_NUM_PORTS);
-
-  U_SWCORE: xswc_core
-    generic map
-      ( 
-      g_prio_num                         => c_NUM_PRIO,
+      g_prio_num                         => 8,
       g_max_pck_size                     => 10 * 1024,
       g_max_oob_size                     => 3,
       g_num_ports                        => g_num_ports+1,
@@ -578,20 +502,47 @@
       g_mpm_page_size                    => 64,
       g_mpm_ratio                        => 8, --2
       g_mpm_fifo_size                    => 8,
-      g_mpm_fetch_next_pg_in_advance     => FALSE
-     )
-    port map(
-      clk_i                => clk_sys,
-      clk_mpm_core_i       => clk_swc_mpm_core_i,
-      rst_n_i              => rst_n_periph, 
-      src_i                => endpoint_snk_out,
-      src_o                => endpoint_snk_in,
-      snk_i                => endpoint_src_out,
-      snk_o                => endpoint_src_in,
-      rtu_rsp_i            => rtu_rsp,
-      rtu_ack_o            => rtu_rsp_ack
-     );
->>>>>>> c0b7d72c
+      g_mpm_fetch_next_pg_in_advance     => FALSE)
+    port map (
+      clk_i   => clk_sys,
+	  clk_mpm_core_i => clk_aux_i,
+      rst_n_i => rst_n_periph,
+
+      src_i => endpoint_snk_out,
+      src_o => endpoint_snk_in,
+      snk_i => endpoint_src_out,
+      snk_o => endpoint_src_in,
+
+      rtu_rsp_i => rtu_rsp,
+      rtu_ack_o => rtu_rsp_ack
+      );
+
+    U_RTU : xwrsw_rtu
+    generic map (
+      g_interface_mode      => PIPELINED,
+      g_address_granularity => BYTE,
+      g_num_ports           => g_num_ports,
+      g_port_mask_bits      => g_num_ports+1)
+    port map (
+      clk_sys_i  => clk_sys,
+      rst_n_i    => rst_n_periph,
+      req_i      => rtu_req(g_num_ports-1 downto 0),
+      req_full_o => rtu_full(g_num_ports-1 downto 0),
+      rsp_o      => rtu_rsp(g_num_ports-1 downto 0),
+      rsp_ack_i  => rtu_rsp_ack(g_num_ports-1 downto 0),
+      wb_i       => cnx_master_out(c_SLAVE_RTU),
+      wb_o       => cnx_master_in(c_SLAVE_RTU));
+
+  end generate gen_network_stuff;
+
+  gen_no_network_stuff: if(g_without_network= true) generate
+    gen_dummy_resets: for i in 0 to g_num_ports-1 generate
+      phys_o(i).rst <= not rst_n_periph;
+      phys_o(i).loopen <= '0';
+    end generate gen_dummy_resets;
+  end generate gen_no_network_stuff;
+  
+
   U_PPS_Gen : xwr_pps_gen
     generic map (
       g_interface_mode      => PIPELINED,
@@ -625,26 +576,6 @@
       wb_i             => cnx_master_out(c_SLAVE_TXTSU),
       wb_o             => cnx_master_in(c_SLAVE_TXTSU));
 
-<<<<<<< HEAD
-=======
-  U_RTU : xwrsw_rtu
-    generic map (
-      g_interface_mode                  => PIPELINED,
-      g_address_granularity             => BYTE,
-      g_prio_num                        => c_NUM_PRIO,
-      g_handle_only_single_req_per_port => FALSE,
-      g_num_ports                       => g_num_ports,
-      g_port_mask_bits                  => g_num_ports+1)
-    port map (
-      clk_sys_i  => clk_sys,
-      rst_n_i    => rst_n_periph,
-      req_i      => rtu_req(g_num_ports-1 downto 0),
-      req_full_o => rtu_full(g_num_ports-1 downto 0),
-      rsp_o      => rtu_rsp(g_num_ports-1 downto 0),
-      rsp_ack_i  => rtu_rsp_ack(g_num_ports-1 downto 0),
-      wb_i       => cnx_master_out(c_SLAVE_RTU),
-      wb_o       => cnx_master_in(c_SLAVE_RTU));
->>>>>>> c0b7d72c
 
   U_GPIO : xwb_gpio_port
     generic map (
@@ -670,5 +601,4 @@
   clk_sel_o <= '0';
   clk_sys_o <= clk_sys;
   
-end rtl;
-
+end rtl;