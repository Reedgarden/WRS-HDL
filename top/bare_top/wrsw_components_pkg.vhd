--- conflicted
+++ resolved
@@ -276,7 +276,7 @@
       wb_i       : in  t_wishbone_slave_in;
       wb_o       : out t_wishbone_slave_out);
   end component;
-<<<<<<< HEAD
+
   component xwrsw_rtu_new
     generic (
       g_interface_mode                  : t_wishbone_interface_mode      := PIPELINED;
@@ -302,7 +302,6 @@
       wb_o        : out t_wishbone_slave_out
       );
   end component;  
-=======
 
   component xwrsw_pstats
     generic(
@@ -337,6 +336,5 @@
       wb_o : out t_wishbone_slave_out);
   end component;
 
-  
->>>>>>> 45a917a2
+ 
 end wrsw_components_pkg;